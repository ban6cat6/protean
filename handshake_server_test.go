--- conflicted
+++ resolved
@@ -11,7 +11,6 @@
 	"crypto/ecdh"
 	"crypto/elliptic"
 	"crypto/rand"
-	"crypto/tls/internal/fips140tls"
 	"crypto/x509"
 	"encoding/pem"
 	"errors"
@@ -27,6 +26,8 @@
 	"sync/atomic"
 	"testing"
 	"time"
+
+	"github.com/refraction-networking/utls/internal/fips140tls"
 )
 
 func testClientHello(t *testing.T, serverConfig *Config, m handshakeMessage) {
@@ -527,11 +528,7 @@
 		ClientSessionCache: NewLRUClientSessionCache(1),
 		ServerName:         "servername",
 		MinVersion:         VersionTLS12,
-<<<<<<< HEAD
-		Time:               testTime, // [uTLS]
-=======
 		Time:               testTime,
->>>>>>> 51c7999d
 	}
 
 	// Establish a session at TLS 1.3.
