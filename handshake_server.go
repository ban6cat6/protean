--- conflicted
+++ resolved
@@ -18,13 +18,7 @@
 	"io"
 	"time"
 
-<<<<<<< HEAD
 	"github.com/ban6cat6/protean/internal/byteorder"
-
-	circlSign "github.com/cloudflare/circl/sign"
-=======
-	"github.com/refraction-networking/utls/internal/byteorder"
->>>>>>> ab377759
 )
 
 // serverHandshakeState contains details of a server handshake in progress.
