--- conflicted
+++ resolved
@@ -915,26 +915,12 @@
 	// autoSessionTicketKeys is like sessionTicketKeys but is owned by the
 	// auto-rotation logic. See Config.ticketKeys.
 	autoSessionTicketKeys []ticketKey
-<<<<<<< HEAD
-
-	// ECHConfigs contains the ECH configurations to be used by the ECH
-	// extension if any.
-	// It could either be distributed by the server in EncryptedExtensions
-	// message or out-of-band.
-	//
-	// If ECHConfigs is nil and an ECH extension is present, GREASEd ECH
-	// extension will be sent.
-	//
-	// If GREASE ECH extension is present, this field will be ignored.
-	ECHConfigs []ECHConfig // [uTLS]
-
+
+	// [PROTEAN SECTION BEGINS]
 	generateClientKeyExchange func(curve ecdh.Curve) (*ecdh.PrivateKey, error)
-
 	establishHandshakeKeys func(hs *clientHandshakeStateTLS13) ([]byte, error)
-
 	RandomExplicitNonceEnabled bool
-=======
->>>>>>> ab377759
+	// [PROTEAN SECTION ENDS]
 }
 
 // EncryptedClientHelloKey holds a private key that is associated
@@ -1041,11 +1027,7 @@
 		autoSessionTicketKeys:               c.autoSessionTicketKeys,
 
 		PreferSkipResumptionOnNilExtension: c.PreferSkipResumptionOnNilExtension, // [UTLS]
-<<<<<<< HEAD
-		ECHConfigs:                         c.ECHConfigs,                         // [uTLS]
-		RandomExplicitNonceEnabled:         c.RandomExplicitNonceEnabled,
-=======
->>>>>>> ab377759
+		RandomExplicitNonceEnabled:         c.RandomExplicitNonceEnabled, // [PROTEAN]
 	}
 }
 
