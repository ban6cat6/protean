// Copyright 2009 The Go Authors. All rights reserved.
// Use of this source code is governed by a BSD-style
// license that can be found in the LICENSE file.

package tls

import (
	"bytes"
	"context"
	"crypto"
	"crypto/ecdsa"
	"crypto/ed25519"
	"crypto/internal/hpke"
	"crypto/internal/mlkem768"
	"crypto/rsa"
	"crypto/subtle"
	"crypto/x509"
	"errors"
	"fmt"
	"hash"
<<<<<<< HEAD
=======
	"internal/byteorder"
	"internal/godebug"
>>>>>>> 6b21c9a4
	"io"
	"net"
	"strings"
	"time"

	circlSign "github.com/cloudflare/circl/sign"
)

type clientHandshakeState struct {
	c            *Conn
	ctx          context.Context
	serverHello  *serverHelloMsg
	hello        *clientHelloMsg
	suite        *cipherSuite
	finishedHash finishedHash
	masterSecret []byte
	session      *SessionState // the session being resumed
	ticket       []byte        // a fresh ticket received during this handshake

	uconn *UConn // [uTLS]
}

var testingOnlyForceClientHelloSignatureAlgorithms []SignatureScheme

<<<<<<< HEAD
func (c *Conn) makeClientHello() (*clientHelloMsg, clientKeySharePrivate, error) { // [uTLS] using clientKeySharePrivate instead of ecdheKey
	config := c.config

	// [UTLS SECTION START]
	if len(config.ServerName) == 0 && !config.InsecureSkipVerify && len(config.InsecureServerNameToVerify) == 0 {
		return nil, nil, errors.New("tls: at least one of ServerName, InsecureSkipVerify or InsecureServerNameToVerify must be specified in the tls.Config")
=======
func (c *Conn) makeClientHello() (*clientHelloMsg, *keySharePrivateKeys, *echContext, error) {
	config := c.config
	if len(config.ServerName) == 0 && !config.InsecureSkipVerify {
		return nil, nil, nil, errors.New("tls: either ServerName or InsecureSkipVerify must be specified in the tls.Config")
>>>>>>> 6b21c9a4
	}
	// [UTLS SECTION END]

	nextProtosLength := 0
	for _, proto := range config.NextProtos {
		if l := len(proto); l == 0 || l > 255 {
			return nil, nil, nil, errors.New("tls: invalid NextProtos value")
		} else {
			nextProtosLength += 1 + l
		}
	}
	if nextProtosLength > 0xffff {
		return nil, nil, nil, errors.New("tls: NextProtos values too large")
	}

	supportedVersions := config.supportedVersions(roleClient)
	if len(supportedVersions) == 0 {
		return nil, nil, nil, errors.New("tls: no supported versions satisfy MinVersion and MaxVersion")
	}
	maxVersion := config.maxSupportedVersion(roleClient)

	hello := &clientHelloMsg{
		vers:                         maxVersion,
		compressionMethods:           []uint8{compressionNone},
		random:                       make([]byte, 32),
		extendedMasterSecret:         true,
		ocspStapling:                 true,
		scts:                         true,
		serverName:                   hostnameInSNI(config.ServerName),
		supportedCurves:              config.curvePreferences(maxVersion),
		supportedPoints:              []uint8{pointFormatUncompressed},
		secureRenegotiationSupported: true,
		alpnProtocols:                config.NextProtos,
		supportedVersions:            supportedVersions,
	}

	// The version at the beginning of the ClientHello was capped at TLS 1.2
	// for compatibility reasons. The supported_versions extension is used
	// to negotiate versions now. See RFC 8446, Section 4.2.1.
	if hello.vers > VersionTLS12 {
		hello.vers = VersionTLS12
	}

	if c.handshakes > 0 {
		hello.secureRenegotiation = c.clientFinished[:]
	}

	preferenceOrder := cipherSuitesPreferenceOrder
	if !hasAESGCMHardwareSupport {
		preferenceOrder = cipherSuitesPreferenceOrderNoAES
	}
	configCipherSuites := config.cipherSuites()
	hello.cipherSuites = make([]uint16, 0, len(configCipherSuites))

	for _, suiteId := range preferenceOrder {
		suite := mutualCipherSuite(configCipherSuites, suiteId)
		if suite == nil {
			continue
		}
		// Don't advertise TLS 1.2-only cipher suites unless
		// we're attempting TLS 1.2.
		if maxVersion < VersionTLS12 && suite.flags&suiteTLS12 != 0 {
			continue
		}
		hello.cipherSuites = append(hello.cipherSuites, suiteId)
	}

	_, err := io.ReadFull(config.rand(), hello.random)
	if err != nil {
		return nil, nil, nil, errors.New("tls: short read from Rand: " + err.Error())
	}

	// A random session ID is used to detect when the server accepted a ticket
	// and is resuming a session (see RFC 5077). In TLS 1.3, it's always set as
	// a compatibility measure (see RFC 8446, Section 4.1.2).
	//
	// The session ID is not set for QUIC connections (see RFC 9001, Section 8.4).
	if c.quic == nil {
		hello.sessionId = make([]byte, 32)
		if _, err := io.ReadFull(config.rand(), hello.sessionId); err != nil {
			return nil, nil, nil, errors.New("tls: short read from Rand: " + err.Error())
		}
	}

<<<<<<< HEAD
	if hello.vers >= VersionTLS12 {
		// hello.supportedSignatureAlgorithms = supportedSignatureAlgorithms()
		hello.supportedSignatureAlgorithms = config.supportedSignatureAlgorithms() // [UTLS] ported from cloudflare/go
=======
	if maxVersion >= VersionTLS12 {
		hello.supportedSignatureAlgorithms = supportedSignatureAlgorithms()
>>>>>>> 6b21c9a4
	}
	if testingOnlyForceClientHelloSignatureAlgorithms != nil {
		hello.supportedSignatureAlgorithms = testingOnlyForceClientHelloSignatureAlgorithms
	}

<<<<<<< HEAD
	// var key *ecdh.PrivateKey
	var secret clientKeySharePrivate // [UTLS]
=======
	var keyShareKeys *keySharePrivateKeys
>>>>>>> 6b21c9a4
	if hello.supportedVersions[0] == VersionTLS13 {
		// Reset the list of ciphers when the client only supports TLS 1.3.
		if len(hello.supportedVersions) == 1 {
			hello.cipherSuites = nil
		}
		if hasAESGCMHardwareSupport {
			hello.cipherSuites = append(hello.cipherSuites, defaultCipherSuitesTLS13...)
		} else {
			hello.cipherSuites = append(hello.cipherSuites, defaultCipherSuitesTLS13NoAES...)
		}

<<<<<<< HEAD
		curveID := config.curvePreferences()[0]
		// [UTLS SECTION BEGINS]
		// Ported from cloudflare/go with modifications to preserve crypto/tls compatibility
		if scheme := curveIdToCirclScheme(curveID); scheme != nil {
			pk, sk, err := generateKemKeyPair(scheme, curveID, config.rand())
			if err != nil {
				return nil, nil, fmt.Errorf("generateKemKeyPair %s: %w", scheme.Name(), err)
			}
			packedPk, err := pk.MarshalBinary()
			if err != nil {
				return nil, nil, fmt.Errorf("pack circl public key %s: %w", scheme.Name(), err)
			}
			hello.keyShares = []keyShare{{group: curveID, data: packedPk}}
			secret = sk
		} else {
			if _, ok := curveForCurveID(curveID); !ok {
				return nil, nil, errors.New("tls: CurvePreferences includes unsupported curve")
			}
			key, err := generateECDHEKey(config.rand(), curveID)
			if err != nil {
				return nil, nil, err
			}
			hello.keyShares = []keyShare{{group: curveID, data: key.PublicKey().Bytes()}}
			secret = key
		}
		// [UTLS SECTION ENDS]
=======
		curveID := config.curvePreferences(maxVersion)[0]
		keyShareKeys = &keySharePrivateKeys{curveID: curveID}
		if curveID == x25519Kyber768Draft00 {
			keyShareKeys.ecdhe, err = generateECDHEKey(config.rand(), X25519)
			if err != nil {
				return nil, nil, nil, err
			}
			seed := make([]byte, mlkem768.SeedSize)
			if _, err := io.ReadFull(config.rand(), seed); err != nil {
				return nil, nil, nil, err
			}
			keyShareKeys.kyber, err = mlkem768.NewKeyFromSeed(seed)
			if err != nil {
				return nil, nil, nil, err
			}
			// For draft-tls-westerbaan-xyber768d00-03, we send both a hybrid
			// and a standard X25519 key share, since most servers will only
			// support the latter. We reuse the same X25519 ephemeral key for
			// both, as allowed by draft-ietf-tls-hybrid-design-09, Section 3.2.
			hello.keyShares = []keyShare{
				{group: x25519Kyber768Draft00, data: append(keyShareKeys.ecdhe.PublicKey().Bytes(),
					keyShareKeys.kyber.EncapsulationKey()...)},
				{group: X25519, data: keyShareKeys.ecdhe.PublicKey().Bytes()},
			}
		} else {
			if _, ok := curveForCurveID(curveID); !ok {
				return nil, nil, nil, errors.New("tls: CurvePreferences includes unsupported curve")
			}
			keyShareKeys.ecdhe, err = generateECDHEKey(config.rand(), curveID)
			if err != nil {
				return nil, nil, nil, err
			}
			hello.keyShares = []keyShare{{group: curveID, data: keyShareKeys.ecdhe.PublicKey().Bytes()}}
		}
>>>>>>> 6b21c9a4
	}

	if c.quic != nil {
		p, err := c.quicGetTransportParameters()
		if err != nil {
			return nil, nil, nil, err
		}
		if p == nil {
			p = []byte{}
		}
		hello.quicTransportParameters = p
	}

<<<<<<< HEAD
	return hello, secret, nil
=======
	var ech *echContext
	if c.config.EncryptedClientHelloConfigList != nil {
		if c.config.MinVersion != 0 && c.config.MinVersion < VersionTLS13 {
			return nil, nil, nil, errors.New("tls: MinVersion must be >= VersionTLS13 if EncryptedClientHelloConfigList is populated")
		}
		if c.config.MaxVersion != 0 && c.config.MaxVersion <= VersionTLS12 {
			return nil, nil, nil, errors.New("tls: MaxVersion must be >= VersionTLS13 if EncryptedClientHelloConfigList is populated")
		}
		echConfigs, err := parseECHConfigList(c.config.EncryptedClientHelloConfigList)
		if err != nil {
			return nil, nil, nil, err
		}
		echConfig := pickECHConfig(echConfigs)
		if echConfig == nil {
			return nil, nil, nil, errors.New("tls: EncryptedClientHelloConfigList contains no valid configs")
		}
		ech = &echContext{config: echConfig}
		hello.encryptedClientHello = []byte{1} // indicate inner hello
		// We need to explicitly set these 1.2 fields to nil, as we do not
		// marshal them when encoding the inner hello, otherwise transcripts
		// will later mismatch.
		hello.supportedPoints = nil
		hello.ticketSupported = false
		hello.secureRenegotiationSupported = false
		hello.extendedMasterSecret = false

		echPK, err := hpke.ParseHPKEPublicKey(ech.config.KemID, ech.config.PublicKey)
		if err != nil {
			return nil, nil, nil, err
		}
		suite, err := pickECHCipherSuite(ech.config.SymmetricCipherSuite)
		if err != nil {
			return nil, nil, nil, err
		}
		ech.kdfID, ech.aeadID = suite.KDFID, suite.AEADID
		info := append([]byte("tls ech\x00"), ech.config.raw...)
		ech.encapsulatedKey, ech.hpkeContext, err = hpke.SetupSender(ech.config.KemID, suite.KDFID, suite.AEADID, echPK, info)
		if err != nil {
			return nil, nil, nil, err
		}
	}

	return hello, keyShareKeys, ech, nil
}

type echContext struct {
	config          *echConfig
	hpkeContext     *hpke.Sender
	encapsulatedKey []byte
	innerHello      *clientHelloMsg
	innerTranscript hash.Hash
	kdfID           uint16
	aeadID          uint16
	echRejected     bool
>>>>>>> 6b21c9a4
}

func (c *Conn) clientHandshake(ctx context.Context) (err error) {
	if c.config == nil {
		c.config = defaultConfig()
	}

	// This may be a renegotiation handshake, in which case some fields
	// need to be reset.
	c.didResume = false

<<<<<<< HEAD
	// hello, ecdheKey, err := c.makeClientHello()
	hello, keySharePrivate, err := c.makeClientHello() // [uTLS] using keySharePrivate instead of ecdheKey
=======
	hello, keyShareKeys, ech, err := c.makeClientHello()
>>>>>>> 6b21c9a4
	if err != nil {
		return err
	}

	session, earlySecret, binderKey, err := c.loadSession(hello)
	if err != nil {
		return err
	}
	if session != nil {
		defer func() {
			// If we got a handshake failure when resuming a session, throw away
			// the session ticket. See RFC 5077, Section 3.2.
			//
			// RFC 8446 makes no mention of dropping tickets on failure, but it
			// does require servers to abort on invalid binders, so we need to
			// delete tickets to recover from a corrupted PSK.
			if err != nil {
				if cacheKey := c.clientSessionCacheKey(); cacheKey != "" {
					c.config.ClientSessionCache.Put(cacheKey, nil)
				}
			}
		}()
	}

	if ech != nil {
		// Split hello into inner and outer
		ech.innerHello = hello.clone()

		// Overwrite the server name in the outer hello with the public facing
		// name.
		hello.serverName = string(ech.config.PublicName)
		// Generate a new random for the outer hello.
		hello.random = make([]byte, 32)
		_, err = io.ReadFull(c.config.rand(), hello.random)
		if err != nil {
			return errors.New("tls: short read from Rand: " + err.Error())
		}

		// NOTE: we don't do PSK GREASE, in line with boringssl, it's meant to
		// work around _possibly_ broken middleboxes, but there is little-to-no
		// evidence that this is actually a problem.

		if err := computeAndUpdateOuterECHExtension(hello, ech.innerHello, ech, true); err != nil {
			return err
		}
	}

	c.serverName = hello.serverName

	if _, err := c.writeHandshakeRecord(hello, nil); err != nil {
		return err
	}

	if hello.earlyData {
		suite := cipherSuiteTLS13ByID(session.cipherSuite)
		transcript := suite.hash.New()
		if err := transcriptMsg(hello, transcript); err != nil {
			return err
		}
		earlyTrafficSecret := suite.deriveSecret(earlySecret, clientEarlyTrafficLabel, transcript)
		c.quicSetWriteSecret(QUICEncryptionLevelEarly, suite.id, earlyTrafficSecret)
	}

	// serverHelloMsg is not included in the transcript
	msg, err := c.readHandshake(nil)
	if err != nil {
		return err
	}

	serverHello, ok := msg.(*serverHelloMsg)
	if !ok {
		c.sendAlert(alertUnexpectedMessage)
		return unexpectedMessageError(serverHello, msg)
	}

	if err := c.pickTLSVersion(serverHello); err != nil {
		return err
	}

	// If we are negotiating a protocol version that's lower than what we
	// support, check for the server downgrade canaries.
	// See RFC 8446, Section 4.1.3.
	maxVers := c.config.maxSupportedVersion(roleClient)
	tls12Downgrade := string(serverHello.random[24:]) == downgradeCanaryTLS12
	tls11Downgrade := string(serverHello.random[24:]) == downgradeCanaryTLS11
	if maxVers == VersionTLS13 && c.vers <= VersionTLS12 && (tls12Downgrade || tls11Downgrade) ||
		maxVers == VersionTLS12 && c.vers <= VersionTLS11 && tls11Downgrade {
		c.sendAlert(alertIllegalParameter)
		return errors.New("tls: downgrade attempt detected, possibly due to a MitM attack or a broken middlebox")
	}

	if c.vers == VersionTLS13 {
		hs := &clientHandshakeStateTLS13{
<<<<<<< HEAD
			c:           c,
			ctx:         ctx,
			serverHello: serverHello,
			hello:       hello,
			// ecdheKey:    ecdheKey, // [uTLS]
			session:     session,
			earlySecret: earlySecret,
			binderKey:   binderKey,

			keySharesParams: NewKeySharesParameters(), // [uTLS]
		}

		if ecdheKey, ok := keySharePrivate.(*ecdh.PrivateKey); ok {
			hs.ecdheKey = ecdheKey
		} else if kemKey, ok := keySharePrivate.(*kemPrivateKey); ok {
			hs.kemKey = kemKey
		} else {
			return fmt.Errorf("tls: unknown key share type %T", keySharePrivate)
=======
			c:            c,
			ctx:          ctx,
			serverHello:  serverHello,
			hello:        hello,
			keyShareKeys: keyShareKeys,
			session:      session,
			earlySecret:  earlySecret,
			binderKey:    binderKey,
			echContext:   ech,
>>>>>>> 6b21c9a4
		}
		return hs.handshake()
	}

	hs := &clientHandshakeState{
		c:           c,
		ctx:         ctx,
		serverHello: serverHello,
		hello:       hello,
		session:     session,
	}
	return hs.handshake()
}

func (c *Conn) loadSession(hello *clientHelloMsg) (
	session *SessionState, earlySecret, binderKey []byte, err error) {
	// [UTLS SECTION START]
	if c.utls.sessionController != nil {
		c.utls.sessionController.onEnterLoadSessionCheck()
		defer c.utls.sessionController.onLoadSessionReturn()
	}
	// [UTLS SECTION END]
	if c.config.SessionTicketsDisabled || c.config.ClientSessionCache == nil {
		return nil, nil, nil, nil
	}

	echInner := bytes.Equal(hello.encryptedClientHello, []byte{1})

	// ticketSupported is a TLS 1.2 extension (as TLS 1.3 replaced tickets with PSK
	// identities) and ECH requires and forces TLS 1.3.
	hello.ticketSupported = true && !echInner

	if hello.supportedVersions[0] == VersionTLS13 {
		// Require DHE on resumption as it guarantees forward secrecy against
		// compromise of the session ticket key. See RFC 8446, Section 4.2.9.
		hello.pskModes = []uint8{pskModeDHE}
	}

	// Session resumption is not allowed if renegotiating because
	// renegotiation is primarily used to allow a client to send a client
	// certificate, which would be skipped if session resumption occurred.
	if c.handshakes != 0 {
		return nil, nil, nil, nil
	}

	// Try to resume a previously negotiated TLS session, if available.
	cacheKey := c.clientSessionCacheKey()
	if cacheKey == "" {
		return nil, nil, nil, nil
	}
	cs, ok := c.config.ClientSessionCache.Get(cacheKey)
	if !ok || cs == nil {
		return nil, nil, nil, nil
	}
	session = cs.session

	// Check that version used for the previous session is still valid.
	versOk := false
	for _, v := range hello.supportedVersions {
		if v == session.version {
			versOk = true
			break
		}
	}
	if !versOk {
		return nil, nil, nil, nil
	}

	// Check that the cached server certificate is not expired, and that it's
	// valid for the ServerName. This should be ensured by the cache key, but
	// protect the application from a faulty ClientSessionCache implementation.
	// [UTLS SECTION START]
	if !c.config.InsecureSkipTimeVerify {
		if c.config.time().After(session.peerCertificates[0].NotAfter) {
			// Expired certificate, delete the entry.
			c.config.ClientSessionCache.Put(cacheKey, nil)
			return nil, nil, nil, nil
		}
	}
	// [UTLS SECTION END]
	if !c.config.InsecureSkipVerify {
		if len(session.verifiedChains) == 0 {
			// The original connection had InsecureSkipVerify, while this doesn't.
			return nil, nil, nil, nil
		}
		// [UTLS SECTION START]
		var dnsName string
		if len(c.config.InsecureServerNameToVerify) == 0 {
			dnsName = c.config.ServerName
		} else if c.config.InsecureServerNameToVerify != "*" {
			dnsName = c.config.InsecureServerNameToVerify
		}
		if len(dnsName) > 0 {
			if err := session.peerCertificates[0].VerifyHostname(dnsName); err != nil {
				return nil, nil, nil, nil
			}
		}
		// [UTLS SECTION END]
	}

	if session.version != VersionTLS13 {
		// In TLS 1.2 the cipher suite must match the resumed session. Ensure we
		// are still offering it.
		if mutualCipherSuite(hello.cipherSuites, session.cipherSuite) == nil {
			return nil, nil, nil, nil
		}

		hello.sessionTicket = session.ticket
		return
	}

	// Check that the session ticket is not expired.
	if c.config.time().After(time.Unix(int64(session.useBy), 0)) {
		c.config.ClientSessionCache.Put(cacheKey, nil)
		return nil, nil, nil, nil
	}

	// In TLS 1.3 the KDF hash must match the resumed session. Ensure we
	// offer at least one cipher suite with that hash.
	cipherSuite := cipherSuiteTLS13ByID(session.cipherSuite)
	if cipherSuite == nil {
		return nil, nil, nil, nil
	}
	cipherSuiteOk := false
	for _, offeredID := range hello.cipherSuites {
		offeredSuite := cipherSuiteTLS13ByID(offeredID)
		if offeredSuite != nil && offeredSuite.hash == cipherSuite.hash {
			cipherSuiteOk = true
			break
		}
	}
	if !cipherSuiteOk {
		return nil, nil, nil, nil
	}

	if c.quic != nil {
		if c.quic.enableSessionEvents {
			c.quicResumeSession(session)
		}

		// For 0-RTT, the cipher suite has to match exactly, and we need to be
		// offering the same ALPN.
		if session.EarlyData && mutualCipherSuiteTLS13(hello.cipherSuites, session.cipherSuite) != nil {
			for _, alpn := range hello.alpnProtocols {
				if alpn == session.alpnProtocol {
					hello.earlyData = true
					break
				}
			}
		}
	}

	// Set the pre_shared_key extension. See RFC 8446, Section 4.2.11.1.
	ticketAge := c.config.time().Sub(time.Unix(int64(session.createdAt), 0))
	identity := pskIdentity{
		label:               session.ticket,
		obfuscatedTicketAge: uint32(ticketAge/time.Millisecond) + session.ageAdd,
	}
	hello.pskIdentities = []pskIdentity{identity}
	hello.pskBinders = [][]byte{make([]byte, cipherSuite.hash.Size())}

	// Compute the PSK binders. See RFC 8446, Section 4.2.11.2.
	earlySecret = cipherSuite.extract(session.secret, nil)
	binderKey = cipherSuite.deriveSecret(earlySecret, resumptionBinderLabel, nil)
	// [UTLS SECTION START]
	if c.utls.sessionController != nil && !c.utls.sessionController.shouldLoadSessionWriteBinders() {
		return
	}
	// [UTLS SECTION END]
	transcript := cipherSuite.hash.New()
	if err := computeAndUpdatePSK(hello, binderKey, transcript, cipherSuite.finishedHash); err != nil {
		return nil, nil, nil, err
	}

	return
}

func (c *Conn) pickTLSVersion(serverHello *serverHelloMsg) error {
	peerVersion := serverHello.vers
	if serverHello.supportedVersion != 0 {
		peerVersion = serverHello.supportedVersion
	}

	vers, ok := c.config.mutualVersion(roleClient, []uint16{peerVersion})
	if !ok {
		c.sendAlert(alertProtocolVersion)
		return fmt.Errorf("tls: server selected unsupported protocol version %x", peerVersion)
	}

	c.vers = vers
	c.haveVers = true
	c.in.version = vers
	c.out.version = vers

	return nil
}

// Does the handshake, either a full one or resumes old session. Requires hs.c,
// hs.hello, hs.serverHello, and, optionally, hs.session to be set.
func (hs *clientHandshakeState) handshake() error {
	c := hs.c

	isResume, err := hs.processServerHello()
	if err != nil {
		return err
	}

	hs.finishedHash = newFinishedHash(c.vers, hs.suite)

	// No signatures of the handshake are needed in a resumption.
	// Otherwise, in a full handshake, if we don't have any certificates
	// configured then we will never send a CertificateVerify message and
	// thus no signatures are needed in that case either.
	if isResume || (len(c.config.Certificates) == 0 && c.config.GetClientCertificate == nil) {
		hs.finishedHash.discardHandshakeBuffer()
	}

	if err := transcriptMsg(hs.hello, &hs.finishedHash); err != nil {
		return err
	}
	if err := transcriptMsg(hs.serverHello, &hs.finishedHash); err != nil {
		return err
	}

	c.buffering = true
	c.didResume = isResume
	if isResume {
		if err := hs.establishKeys(); err != nil {
			return err
		}
		if err := hs.readSessionTicket(); err != nil {
			return err
		}
		if err := hs.readFinished(c.serverFinished[:]); err != nil {
			return err
		}
		c.clientFinishedIsFirst = false
		// Make sure the connection is still being verified whether or not this
		// is a resumption. Resumptions currently don't reverify certificates so
		// they don't call verifyServerCertificate. See Issue 31641.
		if c.config.VerifyConnection != nil {
			if err := c.config.VerifyConnection(c.connectionStateLocked()); err != nil {
				c.sendAlert(alertBadCertificate)
				return err
			}
		}
		if err := hs.sendFinished(c.clientFinished[:]); err != nil {
			return err
		}
		if _, err := c.flush(); err != nil {
			return err
		}
	} else {
		if err := hs.doFullHandshake(); err != nil {
			return err
		}
		if err := hs.establishKeys(); err != nil {
			return err
		}
		if err := hs.sendFinished(c.clientFinished[:]); err != nil {
			return err
		}
		if _, err := c.flush(); err != nil {
			return err
		}
		c.clientFinishedIsFirst = true
		if err := hs.readSessionTicket(); err != nil {
			return err
		}
		if err := hs.readFinished(c.serverFinished[:]); err != nil {
			return err
		}
	}
	if err := hs.saveSessionTicket(); err != nil {
		return err
	}

	c.ekm = ekmFromMasterSecret(c.vers, hs.suite, hs.masterSecret, hs.hello.random, hs.serverHello.random)
	c.isHandshakeComplete.Store(true)

	return nil
}

func (hs *clientHandshakeState) pickCipherSuite() error {
	if hs.suite = mutualCipherSuite(hs.hello.cipherSuites, hs.serverHello.cipherSuite); hs.suite == nil {
		hs.c.sendAlert(alertHandshakeFailure)
		return errors.New("tls: server chose an unconfigured cipher suite")
	}

<<<<<<< HEAD
	// [UTLS SECTION START]
	// Disable unsupported godebug packages
	// if hs.c.config.CipherSuites == nil && rsaKexCiphers[hs.suite.id] {
	// 	tlsrsakex.IncNonDefault()
	// }
	// [UTLS SECTION END]
=======
	if hs.c.config.CipherSuites == nil && !needFIPS() && rsaKexCiphers[hs.suite.id] {
		tlsrsakex.Value() // ensure godebug is initialized
		tlsrsakex.IncNonDefault()
	}
	if hs.c.config.CipherSuites == nil && !needFIPS() && tdesCiphers[hs.suite.id] {
		tls3des.Value() // ensure godebug is initialized
		tls3des.IncNonDefault()
	}
>>>>>>> 6b21c9a4

	hs.c.cipherSuite = hs.suite.id
	return nil
}

func (hs *clientHandshakeState) doFullHandshake() error {
	c := hs.c

	msg, err := c.readHandshake(&hs.finishedHash)
	if err != nil {
		return err
	}
	certMsg, ok := msg.(*certificateMsg)
	if !ok || len(certMsg.certificates) == 0 {
		c.sendAlert(alertUnexpectedMessage)
		return unexpectedMessageError(certMsg, msg)
	}

	msg, err = c.readHandshake(&hs.finishedHash)
	if err != nil {
		return err
	}

	cs, ok := msg.(*certificateStatusMsg)
	if ok {
		// RFC4366 on Certificate Status Request:
		// The server MAY return a "certificate_status" message.

		if !hs.serverHello.ocspStapling {
			// If a server returns a "CertificateStatus" message, then the
			// server MUST have included an extension of type "status_request"
			// with empty "extension_data" in the extended server hello.

			c.sendAlert(alertUnexpectedMessage)
			return errors.New("tls: received unexpected CertificateStatus message")
		}

		c.ocspResponse = cs.response

		msg, err = c.readHandshake(&hs.finishedHash)
		if err != nil {
			return err
		}
	}

	if c.handshakes == 0 {
		// If this is the first handshake on a connection, process and
		// (optionally) verify the server's certificates.
		if err := c.verifyServerCertificate(certMsg.certificates); err != nil {
			return err
		}
	} else {
		// This is a renegotiation handshake. We require that the
		// server's identity (i.e. leaf certificate) is unchanged and
		// thus any previous trust decision is still valid.
		//
		// See https://mitls.org/pages/attacks/3SHAKE for the
		// motivation behind this requirement.
		if !bytes.Equal(c.peerCertificates[0].Raw, certMsg.certificates[0]) {
			c.sendAlert(alertBadCertificate)
			return errors.New("tls: server's identity changed during renegotiation")
		}
	}

	keyAgreement := hs.suite.ka(c.vers)

	skx, ok := msg.(*serverKeyExchangeMsg)
	if ok {
		err = keyAgreement.processServerKeyExchange(c.config, hs.hello, hs.serverHello, c.peerCertificates[0], skx)
		if err != nil {
			c.sendAlert(alertUnexpectedMessage)
			return err
		}
		if len(skx.key) >= 3 && skx.key[0] == 3 /* named curve */ {
			c.curveID = CurveID(byteorder.BeUint16(skx.key[1:]))
		}

		msg, err = c.readHandshake(&hs.finishedHash)
		if err != nil {
			return err
		}
	}

	var chainToSend *Certificate
	var certRequested bool
	certReq, ok := msg.(*certificateRequestMsg)
	if ok {
		certRequested = true

		cri := certificateRequestInfoFromMsg(hs.ctx, c.vers, certReq)
		if chainToSend, err = c.getClientCertificate(cri); err != nil {
			c.sendAlert(alertInternalError)
			return err
		}

		msg, err = c.readHandshake(&hs.finishedHash)
		if err != nil {
			return err
		}
	}

	shd, ok := msg.(*serverHelloDoneMsg)
	if !ok {
		c.sendAlert(alertUnexpectedMessage)
		return unexpectedMessageError(shd, msg)
	}

	// If the server requested a certificate then we have to send a
	// Certificate message, even if it's empty because we don't have a
	// certificate to send.
	if certRequested {
		certMsg = new(certificateMsg)
		certMsg.certificates = chainToSend.Certificate
		if _, err := hs.c.writeHandshakeRecord(certMsg, &hs.finishedHash); err != nil {
			return err
		}
	}

	preMasterSecret, ckx, err := keyAgreement.generateClientKeyExchange(c.config, hs.hello, c.peerCertificates[0])
	if err != nil {
		c.sendAlert(alertInternalError)
		return err
	}
	if ckx != nil {
		if _, err := hs.c.writeHandshakeRecord(ckx, &hs.finishedHash); err != nil {
			return err
		}
	}

	if hs.serverHello.extendedMasterSecret {
		c.extMasterSecret = true
		hs.masterSecret = extMasterFromPreMasterSecret(c.vers, hs.suite, preMasterSecret,
			hs.finishedHash.Sum())
	} else {
		hs.masterSecret = masterFromPreMasterSecret(c.vers, hs.suite, preMasterSecret,
			hs.hello.random, hs.serverHello.random)
	}
	if err := c.config.writeKeyLog(keyLogLabelTLS12, hs.hello.random, hs.masterSecret); err != nil {
		c.sendAlert(alertInternalError)
		return errors.New("tls: failed to write to key log: " + err.Error())
	}

	if chainToSend != nil && len(chainToSend.Certificate) > 0 {
		certVerify := &certificateVerifyMsg{}

		key, ok := chainToSend.PrivateKey.(crypto.Signer)
		if !ok {
			c.sendAlert(alertInternalError)
			return fmt.Errorf("tls: client certificate private key of type %T does not implement crypto.Signer", chainToSend.PrivateKey)
		}

		var sigType uint8
		var sigHash crypto.Hash
		if c.vers >= VersionTLS12 {
			signatureAlgorithm, err := selectSignatureScheme(c.vers, chainToSend, certReq.supportedSignatureAlgorithms)
			if err != nil {
				c.sendAlert(alertIllegalParameter)
				return err
			}
			sigType, sigHash, err = typeAndHashFromSignatureScheme(signatureAlgorithm)
			if err != nil {
				return c.sendAlert(alertInternalError)
			}
			certVerify.hasSignatureAlgorithm = true
			certVerify.signatureAlgorithm = signatureAlgorithm
		} else {
			sigType, sigHash, err = legacyTypeAndHashFromPublicKey(key.Public())
			if err != nil {
				c.sendAlert(alertIllegalParameter)
				return err
			}
		}

		signed := hs.finishedHash.hashForClientCertificate(sigType, sigHash)
		signOpts := crypto.SignerOpts(sigHash)
		if sigType == signatureRSAPSS {
			signOpts = &rsa.PSSOptions{SaltLength: rsa.PSSSaltLengthEqualsHash, Hash: sigHash}
		}
		certVerify.signature, err = key.Sign(c.config.rand(), signed, signOpts)
		if err != nil {
			c.sendAlert(alertInternalError)
			return err
		}

		if _, err := hs.c.writeHandshakeRecord(certVerify, &hs.finishedHash); err != nil {
			return err
		}
	}

	hs.finishedHash.discardHandshakeBuffer()

	return nil
}

func (hs *clientHandshakeState) establishKeys() error {
	c := hs.c

	clientMAC, serverMAC, clientKey, serverKey, clientIV, serverIV :=
		keysFromMasterSecret(c.vers, hs.suite, hs.masterSecret, hs.hello.random, hs.serverHello.random, hs.suite.macLen, hs.suite.keyLen, hs.suite.ivLen)
	var clientCipher, serverCipher any
	var clientHash, serverHash hash.Hash
	if hs.suite.cipher != nil {
		clientCipher = hs.suite.cipher(clientKey, clientIV, false /* not for reading */)
		clientHash = hs.suite.mac(clientMAC)
		serverCipher = hs.suite.cipher(serverKey, serverIV, true /* for reading */)
		serverHash = hs.suite.mac(serverMAC)
	} else {
		clientCipher = hs.suite.aead(clientKey, clientIV)
		serverCipher = hs.suite.aead(serverKey, serverIV)
	}

	c.in.prepareCipherSpec(c.vers, serverCipher, serverHash)
	c.out.prepareCipherSpec(c.vers, clientCipher, clientHash)
	return nil
}

func (hs *clientHandshakeState) serverResumedSession() bool {
	// If the server responded with the same sessionId then it means the
	// sessionTicket is being used to resume a TLS session.
	return hs.session != nil && hs.hello.sessionId != nil &&
		bytes.Equal(hs.serverHello.sessionId, hs.hello.sessionId)
}

func (hs *clientHandshakeState) processServerHello() (bool, error) {
	c := hs.c

	if err := hs.pickCipherSuite(); err != nil {
		return false, err
	}

	if hs.serverHello.compressionMethod != compressionNone {
		c.sendAlert(alertUnexpectedMessage)
		return false, errors.New("tls: server selected unsupported compression format")
	}

	if c.handshakes == 0 && hs.serverHello.secureRenegotiationSupported {
		c.secureRenegotiation = true
		if len(hs.serverHello.secureRenegotiation) != 0 {
			c.sendAlert(alertHandshakeFailure)
			return false, errors.New("tls: initial handshake had non-empty renegotiation extension")
		}
	}

	if c.handshakes > 0 && c.secureRenegotiation {
		var expectedSecureRenegotiation [24]byte
		copy(expectedSecureRenegotiation[:], c.clientFinished[:])
		copy(expectedSecureRenegotiation[12:], c.serverFinished[:])
		if !bytes.Equal(hs.serverHello.secureRenegotiation, expectedSecureRenegotiation[:]) {
			c.sendAlert(alertHandshakeFailure)
			return false, errors.New("tls: incorrect renegotiation extension contents")
		}
	}

	if err := checkALPN(hs.hello.alpnProtocols, hs.serverHello.alpnProtocol, false); err != nil {
		c.sendAlert(alertUnsupportedExtension)
		return false, err
	}
	c.clientProtocol = hs.serverHello.alpnProtocol

	c.scts = hs.serverHello.scts

	if !hs.serverResumedSession() {
		return false, nil
	}

	if hs.session.version != c.vers {
		c.sendAlert(alertHandshakeFailure)
		return false, errors.New("tls: server resumed a session with a different version")
	}

	if hs.session.cipherSuite != hs.suite.id {
		c.sendAlert(alertHandshakeFailure)
		return false, errors.New("tls: server resumed a session with a different cipher suite")
	}

	// RFC 7627, Section 5.3
	if hs.session.extMasterSecret != hs.serverHello.extendedMasterSecret {
		c.sendAlert(alertHandshakeFailure)
		return false, errors.New("tls: server resumed a session with a different EMS extension")
	}

	// Restore master secret and certificates from previous state
	hs.masterSecret = hs.session.secret
	c.extMasterSecret = hs.session.extMasterSecret
	c.peerCertificates = hs.session.peerCertificates
	c.activeCertHandles = hs.c.activeCertHandles
	c.verifiedChains = hs.session.verifiedChains
	c.ocspResponse = hs.session.ocspResponse
	// Let the ServerHello SCTs override the session SCTs from the original
	// connection, if any are provided
	if len(c.scts) == 0 && len(hs.session.scts) != 0 {
		c.scts = hs.session.scts
	}

	return true, nil
}

// checkALPN ensure that the server's choice of ALPN protocol is compatible with
// the protocols that we advertised in the Client Hello.
func checkALPN(clientProtos []string, serverProto string, quic bool) error {
	if serverProto == "" {
		if quic && len(clientProtos) > 0 {
			// RFC 9001, Section 8.1
			return errors.New("tls: server did not select an ALPN protocol")
		}
		return nil
	}
	if len(clientProtos) == 0 {
		return errors.New("tls: server advertised unrequested ALPN extension")
	}
	for _, proto := range clientProtos {
		if proto == serverProto {
			return nil
		}
	}
	return errors.New("tls: server selected unadvertised ALPN protocol")
}

func (hs *clientHandshakeState) readFinished(out []byte) error {
	c := hs.c

	if err := c.readChangeCipherSpec(); err != nil {
		return err
	}

	// finishedMsg is included in the transcript, but not until after we
	// check the client version, since the state before this message was
	// sent is used during verification.
	msg, err := c.readHandshake(nil)
	if err != nil {
		return err
	}
	serverFinished, ok := msg.(*finishedMsg)
	if !ok {
		c.sendAlert(alertUnexpectedMessage)
		return unexpectedMessageError(serverFinished, msg)
	}

	verify := hs.finishedHash.serverSum(hs.masterSecret)
	if len(verify) != len(serverFinished.verifyData) ||
		subtle.ConstantTimeCompare(verify, serverFinished.verifyData) != 1 {
		c.sendAlert(alertHandshakeFailure)
		return errors.New("tls: server's Finished message was incorrect")
	}

	if err := transcriptMsg(serverFinished, &hs.finishedHash); err != nil {
		return err
	}

	copy(out, verify)
	return nil
}

func (hs *clientHandshakeState) readSessionTicket() error {
	if !hs.serverHello.ticketSupported {
		return nil
	}
	c := hs.c

	if !hs.hello.ticketSupported {
		c.sendAlert(alertIllegalParameter)
		return errors.New("tls: server sent unrequested session ticket")
	}

	msg, err := c.readHandshake(&hs.finishedHash)
	if err != nil {
		return err
	}
	sessionTicketMsg, ok := msg.(*newSessionTicketMsg)
	if !ok {
		c.sendAlert(alertUnexpectedMessage)
		return unexpectedMessageError(sessionTicketMsg, msg)
	}

	hs.ticket = sessionTicketMsg.ticket
	return nil
}

func (hs *clientHandshakeState) saveSessionTicket() error {
	if hs.ticket == nil {
		return nil
	}
	c := hs.c

	cacheKey := c.clientSessionCacheKey()
	if cacheKey == "" {
		return nil
	}

	session := c.sessionState()
	session.secret = hs.masterSecret
	session.ticket = hs.ticket

<<<<<<< HEAD
	cs := &ClientSessionState{ticket: hs.ticket, session: session}
	// [UTLS BEGIN]
	if c.config.ClientSessionCache != nil { // skip saving session if cache is nil
		c.config.ClientSessionCache.Put(cacheKey, cs)
	}
	// [UTLS END]
=======
	cs := &ClientSessionState{session: session}
	c.config.ClientSessionCache.Put(cacheKey, cs)
>>>>>>> 6b21c9a4
	return nil
}

func (hs *clientHandshakeState) sendFinished(out []byte) error {
	c := hs.c

	if err := c.writeChangeCipherRecord(); err != nil {
		return err
	}

	finished := new(finishedMsg)
	finished.verifyData = hs.finishedHash.clientSum(hs.masterSecret)
	if _, err := hs.c.writeHandshakeRecord(finished, &hs.finishedHash); err != nil {
		return err
	}
	copy(out, finished.verifyData)
	return nil
}

// defaultMaxRSAKeySize is the maximum RSA key size in bits that we are willing
// to verify the signatures of during a TLS handshake.
const defaultMaxRSAKeySize = 8192

// var tlsmaxrsasize = godebug.New("tlsmaxrsasize") // [uTLS] unused

func checkKeySize(n int) (max int, ok bool) {
	// [uTLS SECTION START]
	// Disable the unsupported godebug package
	// if v := tlsmaxrsasize.Value(); v != "" {
	// 	if max, err := strconv.Atoi(v); err == nil {
	// 		if (n <= max) != (n <= defaultMaxRSAKeySize) {
	// 			tlsmaxrsasize.IncNonDefault()
	// 		}
	// 		return max, n <= max
	// 	}
	// }
	// [uTLS SECTION END]
	return defaultMaxRSAKeySize, n <= defaultMaxRSAKeySize
}

// verifyServerCertificate parses and verifies the provided chain, setting
// c.verifiedChains and c.peerCertificates or sending the appropriate alert.
func (c *Conn) verifyServerCertificate(certificates [][]byte) error {
	activeHandles := make([]*activeCert, len(certificates))
	certs := make([]*x509.Certificate, len(certificates))
	for i, asn1Data := range certificates {
		cert, err := globalCertCache.newCert(asn1Data)
		if err != nil {
			c.sendAlert(alertBadCertificate)
			return errors.New("tls: failed to parse certificate from server: " + err.Error())
		}
		if cert.cert.PublicKeyAlgorithm == x509.RSA {
			n := cert.cert.PublicKey.(*rsa.PublicKey).N.BitLen()
			if max, ok := checkKeySize(n); !ok {
				c.sendAlert(alertBadCertificate)
				return fmt.Errorf("tls: server sent certificate containing RSA key larger than %d bits", max)
			}
		}
		activeHandles[i] = cert
		certs[i] = cert.cert
	}

<<<<<<< HEAD
	if !c.config.InsecureSkipVerify {
		// [UTLS SECTION START]
=======
	echRejected := c.config.EncryptedClientHelloConfigList != nil && !c.echAccepted
	if echRejected {
		if c.config.EncryptedClientHelloRejectionVerify != nil {
			if err := c.config.EncryptedClientHelloRejectionVerify(c.connectionStateLocked()); err != nil {
				c.sendAlert(alertBadCertificate)
				return err
			}
		} else {
			opts := x509.VerifyOptions{
				Roots:         c.config.RootCAs,
				CurrentTime:   c.config.time(),
				DNSName:       c.serverName,
				Intermediates: x509.NewCertPool(),
			}

			for _, cert := range certs[1:] {
				opts.Intermediates.AddCert(cert)
			}
			var err error
			c.verifiedChains, err = certs[0].Verify(opts)
			if err != nil {
				c.sendAlert(alertBadCertificate)
				return &CertificateVerificationError{UnverifiedCertificates: certs, Err: err}
			}
		}
	} else if !c.config.InsecureSkipVerify {
>>>>>>> 6b21c9a4
		opts := x509.VerifyOptions{
			Roots:         c.config.RootCAs,
			CurrentTime:   c.config.time(),
			Intermediates: x509.NewCertPool(),
		}

		if c.config.InsecureSkipTimeVerify {
			opts.CurrentTime = certs[0].NotAfter
		}

		if len(c.config.InsecureServerNameToVerify) == 0 {
			opts.DNSName = c.config.ServerName
		} else if c.config.InsecureServerNameToVerify != "*" {
			opts.DNSName = c.config.InsecureServerNameToVerify
		}
		// [UTLS SECTION END]

		for _, cert := range certs[1:] {
			opts.Intermediates.AddCert(cert)
		}
		var err error
		c.verifiedChains, err = certs[0].Verify(opts)
		if err != nil {
			c.sendAlert(alertBadCertificate)
			return &CertificateVerificationError{UnverifiedCertificates: certs, Err: err}
		}
	}

	switch certs[0].PublicKey.(type) {
	case *rsa.PublicKey, *ecdsa.PublicKey, ed25519.PublicKey, circlSign.PublicKey: // [UTLS] ported from cloudflare/go
		break
	default:
		c.sendAlert(alertUnsupportedCertificate)
		return fmt.Errorf("tls: server's certificate contains an unsupported type of public key: %T", certs[0].PublicKey)
	}

	c.activeCertHandles = activeHandles
	c.peerCertificates = certs

	if c.config.VerifyPeerCertificate != nil && !echRejected {
		if err := c.config.VerifyPeerCertificate(certificates, c.verifiedChains); err != nil {
			c.sendAlert(alertBadCertificate)
			return err
		}
	}

	if c.config.VerifyConnection != nil && !echRejected {
		if err := c.config.VerifyConnection(c.connectionStateLocked()); err != nil {
			c.sendAlert(alertBadCertificate)
			return err
		}
	}

	return nil
}

// certificateRequestInfoFromMsg generates a CertificateRequestInfo from a TLS
// <= 1.2 CertificateRequest, making an effort to fill in missing information.
func certificateRequestInfoFromMsg(ctx context.Context, vers uint16, certReq *certificateRequestMsg) *CertificateRequestInfo {
	cri := &CertificateRequestInfo{
		AcceptableCAs: certReq.certificateAuthorities,
		Version:       vers,
		ctx:           ctx,
	}

	var rsaAvail, ecAvail bool
	for _, certType := range certReq.certificateTypes {
		switch certType {
		case certTypeRSASign:
			rsaAvail = true
		case certTypeECDSASign:
			ecAvail = true
		}
	}

	if !certReq.hasSignatureAlgorithm {
		// Prior to TLS 1.2, signature schemes did not exist. In this case we
		// make up a list based on the acceptable certificate types, to help
		// GetClientCertificate and SupportsCertificate select the right certificate.
		// The hash part of the SignatureScheme is a lie here, because
		// TLS 1.0 and 1.1 always use MD5+SHA1 for RSA and SHA1 for ECDSA.
		switch {
		case rsaAvail && ecAvail:
			cri.SignatureSchemes = []SignatureScheme{
				ECDSAWithP256AndSHA256, ECDSAWithP384AndSHA384, ECDSAWithP521AndSHA512,
				PKCS1WithSHA256, PKCS1WithSHA384, PKCS1WithSHA512, PKCS1WithSHA1,
			}
		case rsaAvail:
			cri.SignatureSchemes = []SignatureScheme{
				PKCS1WithSHA256, PKCS1WithSHA384, PKCS1WithSHA512, PKCS1WithSHA1,
			}
		case ecAvail:
			cri.SignatureSchemes = []SignatureScheme{
				ECDSAWithP256AndSHA256, ECDSAWithP384AndSHA384, ECDSAWithP521AndSHA512,
			}
		}
		return cri
	}

	// Filter the signature schemes based on the certificate types.
	// See RFC 5246, Section 7.4.4 (where it calls this "somewhat complicated").
	cri.SignatureSchemes = make([]SignatureScheme, 0, len(certReq.supportedSignatureAlgorithms))
	for _, sigScheme := range certReq.supportedSignatureAlgorithms {
		sigType, _, err := typeAndHashFromSignatureScheme(sigScheme)
		if err != nil {
			continue
		}
		switch sigType {
		case signatureECDSA, signatureEd25519:
			if ecAvail {
				cri.SignatureSchemes = append(cri.SignatureSchemes, sigScheme)
			}
		case signatureRSAPSS, signaturePKCS1v15:
			if rsaAvail {
				cri.SignatureSchemes = append(cri.SignatureSchemes, sigScheme)
			}
		}
	}

	return cri
}

func (c *Conn) getClientCertificate(cri *CertificateRequestInfo) (*Certificate, error) {
	if c.config.GetClientCertificate != nil {
		return c.config.GetClientCertificate(cri)
	}

	for _, chain := range c.config.Certificates {
		if err := cri.SupportsCertificate(&chain); err != nil {
			continue
		}
		return &chain, nil
	}

	// No acceptable certificate found. Don't send a certificate.
	return new(Certificate), nil
}

// clientSessionCacheKey returns a key used to cache sessionTickets that could
// be used to resume previously negotiated TLS sessions with a server.
func (c *Conn) clientSessionCacheKey() string {
	if len(c.config.ServerName) > 0 {
		return c.config.ServerName
	}
	if c.conn != nil {
		return c.conn.RemoteAddr().String()
	}
	return ""
}

// hostnameInSNI converts name into an appropriate hostname for SNI.
// Literal IP addresses and absolute FQDNs are not permitted as SNI values.
// See RFC 6066, Section 3.
func hostnameInSNI(name string) string {
	host := name
	if len(host) > 0 && host[0] == '[' && host[len(host)-1] == ']' {
		host = host[1 : len(host)-1]
	}
	if i := strings.LastIndex(host, "%"); i > 0 {
		host = host[:i]
	}
	if net.ParseIP(host) != nil {
		return ""
	}
	for len(name) > 0 && name[len(name)-1] == '.' {
		name = name[:len(name)-1]
	}
	return name
}

func computeAndUpdatePSK(m *clientHelloMsg, binderKey []byte, transcript hash.Hash, finishedHash func([]byte, hash.Hash) []byte) error {
	helloBytes, err := m.marshalWithoutBinders()
	if err != nil {
		return err
	}
	transcript.Write(helloBytes)
	pskBinders := [][]byte{finishedHash(binderKey, transcript)}
	return m.updateBinders(pskBinders)
}<|MERGE_RESOLUTION|>--- conflicted
+++ resolved
@@ -10,23 +10,22 @@
 	"crypto"
 	"crypto/ecdsa"
 	"crypto/ed25519"
-	"crypto/internal/hpke"
-	"crypto/internal/mlkem768"
 	"crypto/rsa"
 	"crypto/subtle"
 	"crypto/x509"
 	"errors"
 	"fmt"
 	"hash"
-<<<<<<< HEAD
-=======
-	"internal/byteorder"
-	"internal/godebug"
->>>>>>> 6b21c9a4
 	"io"
 	"net"
 	"strings"
 	"time"
+
+	"github.com/refraction-networking/utls/internal/hpke"
+
+	"github.com/refraction-networking/utls/internal/byteorder"
+
+	"github.com/refraction-networking/utls/internal/mlkem768"
 
 	circlSign "github.com/cloudflare/circl/sign"
 )
@@ -47,19 +46,12 @@
 
 var testingOnlyForceClientHelloSignatureAlgorithms []SignatureScheme
 
-<<<<<<< HEAD
-func (c *Conn) makeClientHello() (*clientHelloMsg, clientKeySharePrivate, error) { // [uTLS] using clientKeySharePrivate instead of ecdheKey
+func (c *Conn) makeClientHello() (*clientHelloMsg, *keySharePrivateKeys, *echContext, error) {
 	config := c.config
 
 	// [UTLS SECTION START]
 	if len(config.ServerName) == 0 && !config.InsecureSkipVerify && len(config.InsecureServerNameToVerify) == 0 {
-		return nil, nil, errors.New("tls: at least one of ServerName, InsecureSkipVerify or InsecureServerNameToVerify must be specified in the tls.Config")
-=======
-func (c *Conn) makeClientHello() (*clientHelloMsg, *keySharePrivateKeys, *echContext, error) {
-	config := c.config
-	if len(config.ServerName) == 0 && !config.InsecureSkipVerify {
-		return nil, nil, nil, errors.New("tls: either ServerName or InsecureSkipVerify must be specified in the tls.Config")
->>>>>>> 6b21c9a4
+		return nil, nil, nil, errors.New("tls: at least one of ServerName, InsecureSkipVerify or InsecureServerNameToVerify must be specified in the tls.Config")
 	}
 	// [UTLS SECTION END]
 
@@ -144,25 +136,14 @@
 		}
 	}
 
-<<<<<<< HEAD
-	if hello.vers >= VersionTLS12 {
-		// hello.supportedSignatureAlgorithms = supportedSignatureAlgorithms()
-		hello.supportedSignatureAlgorithms = config.supportedSignatureAlgorithms() // [UTLS] ported from cloudflare/go
-=======
 	if maxVersion >= VersionTLS12 {
 		hello.supportedSignatureAlgorithms = supportedSignatureAlgorithms()
->>>>>>> 6b21c9a4
 	}
 	if testingOnlyForceClientHelloSignatureAlgorithms != nil {
 		hello.supportedSignatureAlgorithms = testingOnlyForceClientHelloSignatureAlgorithms
 	}
 
-<<<<<<< HEAD
-	// var key *ecdh.PrivateKey
-	var secret clientKeySharePrivate // [UTLS]
-=======
 	var keyShareKeys *keySharePrivateKeys
->>>>>>> 6b21c9a4
 	if hello.supportedVersions[0] == VersionTLS13 {
 		// Reset the list of ciphers when the client only supports TLS 1.3.
 		if len(hello.supportedVersions) == 1 {
@@ -174,34 +155,6 @@
 			hello.cipherSuites = append(hello.cipherSuites, defaultCipherSuitesTLS13NoAES...)
 		}
 
-<<<<<<< HEAD
-		curveID := config.curvePreferences()[0]
-		// [UTLS SECTION BEGINS]
-		// Ported from cloudflare/go with modifications to preserve crypto/tls compatibility
-		if scheme := curveIdToCirclScheme(curveID); scheme != nil {
-			pk, sk, err := generateKemKeyPair(scheme, curveID, config.rand())
-			if err != nil {
-				return nil, nil, fmt.Errorf("generateKemKeyPair %s: %w", scheme.Name(), err)
-			}
-			packedPk, err := pk.MarshalBinary()
-			if err != nil {
-				return nil, nil, fmt.Errorf("pack circl public key %s: %w", scheme.Name(), err)
-			}
-			hello.keyShares = []keyShare{{group: curveID, data: packedPk}}
-			secret = sk
-		} else {
-			if _, ok := curveForCurveID(curveID); !ok {
-				return nil, nil, errors.New("tls: CurvePreferences includes unsupported curve")
-			}
-			key, err := generateECDHEKey(config.rand(), curveID)
-			if err != nil {
-				return nil, nil, err
-			}
-			hello.keyShares = []keyShare{{group: curveID, data: key.PublicKey().Bytes()}}
-			secret = key
-		}
-		// [UTLS SECTION ENDS]
-=======
 		curveID := config.curvePreferences(maxVersion)[0]
 		keyShareKeys = &keySharePrivateKeys{curveID: curveID}
 		if curveID == x25519Kyber768Draft00 {
@@ -236,7 +189,6 @@
 			}
 			hello.keyShares = []keyShare{{group: curveID, data: keyShareKeys.ecdhe.PublicKey().Bytes()}}
 		}
->>>>>>> 6b21c9a4
 	}
 
 	if c.quic != nil {
@@ -250,9 +202,6 @@
 		hello.quicTransportParameters = p
 	}
 
-<<<<<<< HEAD
-	return hello, secret, nil
-=======
 	var ech *echContext
 	if c.config.EncryptedClientHelloConfigList != nil {
 		if c.config.MinVersion != 0 && c.config.MinVersion < VersionTLS13 {
@@ -307,7 +256,6 @@
 	kdfID           uint16
 	aeadID          uint16
 	echRejected     bool
->>>>>>> 6b21c9a4
 }
 
 func (c *Conn) clientHandshake(ctx context.Context) (err error) {
@@ -319,12 +267,7 @@
 	// need to be reset.
 	c.didResume = false
 
-<<<<<<< HEAD
-	// hello, ecdheKey, err := c.makeClientHello()
-	hello, keySharePrivate, err := c.makeClientHello() // [uTLS] using keySharePrivate instead of ecdheKey
-=======
 	hello, keyShareKeys, ech, err := c.makeClientHello()
->>>>>>> 6b21c9a4
 	if err != nil {
 		return err
 	}
@@ -418,26 +361,6 @@
 
 	if c.vers == VersionTLS13 {
 		hs := &clientHandshakeStateTLS13{
-<<<<<<< HEAD
-			c:           c,
-			ctx:         ctx,
-			serverHello: serverHello,
-			hello:       hello,
-			// ecdheKey:    ecdheKey, // [uTLS]
-			session:     session,
-			earlySecret: earlySecret,
-			binderKey:   binderKey,
-
-			keySharesParams: NewKeySharesParameters(), // [uTLS]
-		}
-
-		if ecdheKey, ok := keySharePrivate.(*ecdh.PrivateKey); ok {
-			hs.ecdheKey = ecdheKey
-		} else if kemKey, ok := keySharePrivate.(*kemPrivateKey); ok {
-			hs.kemKey = kemKey
-		} else {
-			return fmt.Errorf("tls: unknown key share type %T", keySharePrivate)
-=======
 			c:            c,
 			ctx:          ctx,
 			serverHello:  serverHello,
@@ -447,7 +370,8 @@
 			earlySecret:  earlySecret,
 			binderKey:    binderKey,
 			echContext:   ech,
->>>>>>> 6b21c9a4
+
+			keySharesParams: NewKeySharesParameters(), // [uTLS]
 		}
 		return hs.handshake()
 	}
@@ -737,23 +661,16 @@
 		return errors.New("tls: server chose an unconfigured cipher suite")
 	}
 
-<<<<<<< HEAD
 	// [UTLS SECTION START]
-	// Disable unsupported godebug packages
-	// if hs.c.config.CipherSuites == nil && rsaKexCiphers[hs.suite.id] {
+	// if hs.c.config.CipherSuites == nil && !needFIPS() && rsaKexCiphers[hs.suite.id] {
+	// 	tlsrsakex.Value() // ensure godebug is initialized
 	// 	tlsrsakex.IncNonDefault()
 	// }
+	// if hs.c.config.CipherSuites == nil && !needFIPS() && tdesCiphers[hs.suite.id] {
+	// 	tls3des.Value() // ensure godebug is initialized
+	// 	tls3des.IncNonDefault()
+	// }
 	// [UTLS SECTION END]
-=======
-	if hs.c.config.CipherSuites == nil && !needFIPS() && rsaKexCiphers[hs.suite.id] {
-		tlsrsakex.Value() // ensure godebug is initialized
-		tlsrsakex.IncNonDefault()
-	}
-	if hs.c.config.CipherSuites == nil && !needFIPS() && tdesCiphers[hs.suite.id] {
-		tls3des.Value() // ensure godebug is initialized
-		tls3des.IncNonDefault()
-	}
->>>>>>> 6b21c9a4
 
 	hs.c.cipherSuite = hs.suite.id
 	return nil
@@ -1147,17 +1064,12 @@
 	session.secret = hs.masterSecret
 	session.ticket = hs.ticket
 
-<<<<<<< HEAD
-	cs := &ClientSessionState{ticket: hs.ticket, session: session}
+	cs := &ClientSessionState{session: session}
 	// [UTLS BEGIN]
 	if c.config.ClientSessionCache != nil { // skip saving session if cache is nil
 		c.config.ClientSessionCache.Put(cacheKey, cs)
 	}
 	// [UTLS END]
-=======
-	cs := &ClientSessionState{session: session}
-	c.config.ClientSessionCache.Put(cacheKey, cs)
->>>>>>> 6b21c9a4
 	return nil
 }
 
@@ -1220,10 +1132,6 @@
 		certs[i] = cert.cert
 	}
 
-<<<<<<< HEAD
-	if !c.config.InsecureSkipVerify {
-		// [UTLS SECTION START]
-=======
 	echRejected := c.config.EncryptedClientHelloConfigList != nil && !c.echAccepted
 	if echRejected {
 		if c.config.EncryptedClientHelloRejectionVerify != nil {
@@ -1233,11 +1141,23 @@
 			}
 		} else {
 			opts := x509.VerifyOptions{
-				Roots:         c.config.RootCAs,
-				CurrentTime:   c.config.time(),
-				DNSName:       c.serverName,
+				Roots:       c.config.RootCAs,
+				CurrentTime: c.config.time(),
+				// DNSName:       c.serverName, // [uTLS]
 				Intermediates: x509.NewCertPool(),
 			}
+
+			// [UTLS SECTION START]
+			if c.config.InsecureSkipTimeVerify {
+				opts.CurrentTime = certs[0].NotAfter
+			}
+
+			if len(c.config.InsecureServerNameToVerify) == 0 {
+				opts.DNSName = c.config.ServerName
+			} else if c.config.InsecureServerNameToVerify != "*" {
+				opts.DNSName = c.config.InsecureServerNameToVerify
+			}
+			// [UTLS SECTION END]
 
 			for _, cert := range certs[1:] {
 				opts.Intermediates.AddCert(cert)
@@ -1250,10 +1170,11 @@
 			}
 		}
 	} else if !c.config.InsecureSkipVerify {
->>>>>>> 6b21c9a4
+		// [UTLS SECTION START]
 		opts := x509.VerifyOptions{
-			Roots:         c.config.RootCAs,
-			CurrentTime:   c.config.time(),
+			Roots:       c.config.RootCAs,
+			CurrentTime: c.config.time(),
+			// DNSName:       c.serverName, // [uTLS]
 			Intermediates: x509.NewCertPool(),
 		}
 
