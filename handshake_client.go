--- conflicted
+++ resolved
@@ -17,12 +17,9 @@
 	"errors"
 	"fmt"
 	"hash"
-<<<<<<< HEAD
-=======
-	"internal/godebug"
->>>>>>> 035b9d2b
 	"io"
 	"net"
+	"strconv"
 	"strings"
 	"time"
 
@@ -39,20 +36,13 @@
 	masterSecret []byte
 	session      *SessionState // the session being resumed
 	ticket       []byte        // a fresh ticket received during this handshake
-<<<<<<< HEAD
 
 	uconn *UConn // [uTLS]
-=======
->>>>>>> 035b9d2b
 }
 
 var testingOnlyForceClientHelloSignatureAlgorithms []SignatureScheme
 
-<<<<<<< HEAD
-func (c *Conn) makeClientHello() (*clientHelloMsg, clientKeySharePrivate, error) {
-=======
-func (c *Conn) makeClientHello() (*clientHelloMsg, *ecdh.PrivateKey, error) {
->>>>>>> 035b9d2b
+func (c *Conn) makeClientHello() (*clientHelloMsg, clientKeySharePrivate, error) { // [uTLS] using clientKeySharePrivate instead of ecdheKey
 	config := c.config
 
 	// [UTLS SECTION START]
@@ -143,40 +133,29 @@
 	}
 
 	if hello.vers >= VersionTLS12 {
-<<<<<<< HEAD
+		// hello.supportedSignatureAlgorithms = supportedSignatureAlgorithms()
 		hello.supportedSignatureAlgorithms = config.supportedSignatureAlgorithms() // [UTLS] ported from cloudflare/go
-=======
-		hello.supportedSignatureAlgorithms = supportedSignatureAlgorithms()
->>>>>>> 035b9d2b
 	}
 	if testingOnlyForceClientHelloSignatureAlgorithms != nil {
 		hello.supportedSignatureAlgorithms = testingOnlyForceClientHelloSignatureAlgorithms
 	}
 
-<<<<<<< HEAD
+	// var key *ecdh.PrivateKey
 	var secret clientKeySharePrivate // [UTLS]
-=======
-	var key *ecdh.PrivateKey
->>>>>>> 035b9d2b
 	if hello.supportedVersions[0] == VersionTLS13 {
 		// Reset the list of ciphers when the client only supports TLS 1.3.
 		if len(hello.supportedVersions) == 1 {
 			hello.cipherSuites = nil
 		}
-<<<<<<< HEAD
-		if hasAESGCMHardwareSupport {
-=======
 		if needFIPS() {
 			hello.cipherSuites = append(hello.cipherSuites, defaultCipherSuitesTLS13FIPS...)
 		} else if hasAESGCMHardwareSupport {
->>>>>>> 035b9d2b
 			hello.cipherSuites = append(hello.cipherSuites, defaultCipherSuitesTLS13...)
 		} else {
 			hello.cipherSuites = append(hello.cipherSuites, defaultCipherSuitesTLS13NoAES...)
 		}
 
 		curveID := config.curvePreferences()[0]
-<<<<<<< HEAD
 		// [UTLS SECTION BEGINS]
 		// Ported from cloudflare/go with modifications to preserve crypto/tls compatibility
 		if scheme := curveIdToCirclScheme(curveID); scheme != nil {
@@ -216,30 +195,6 @@
 	}
 
 	return hello, secret, nil
-=======
-		if _, ok := curveForCurveID(curveID); !ok {
-			return nil, nil, errors.New("tls: CurvePreferences includes unsupported curve")
-		}
-		key, err = generateECDHEKey(config.rand(), curveID)
-		if err != nil {
-			return nil, nil, err
-		}
-		hello.keyShares = []keyShare{{group: curveID, data: key.PublicKey().Bytes()}}
-	}
-
-	if c.quic != nil {
-		p, err := c.quicGetTransportParameters()
-		if err != nil {
-			return nil, nil, err
-		}
-		if p == nil {
-			p = []byte{}
-		}
-		hello.quicTransportParameters = p
-	}
-
-	return hello, key, nil
->>>>>>> 035b9d2b
 }
 
 func (c *Conn) clientHandshake(ctx context.Context) (err error) {
@@ -251,11 +206,8 @@
 	// need to be reset.
 	c.didResume = false
 
-<<<<<<< HEAD
-	hello, keySharePrivate, err := c.makeClientHello()
-=======
-	hello, ecdheKey, err := c.makeClientHello()
->>>>>>> 035b9d2b
+	// hello, ecdheKey, err := c.makeClientHello()
+	hello, keySharePrivate, err := c.makeClientHello() // [uTLS] using keySharePrivate instead of ecdheKey
 	if err != nil {
 		return err
 	}
@@ -329,11 +281,7 @@
 			ctx:         ctx,
 			serverHello: serverHello,
 			hello:       hello,
-<<<<<<< HEAD
-			// ecdheKey:    ecdheKey,
-=======
-			ecdheKey:    ecdheKey,
->>>>>>> 035b9d2b
+			// ecdheKey:    ecdheKey, // [uTLS]
 			session:     session,
 			earlySecret: earlySecret,
 			binderKey:   binderKey,
@@ -370,15 +318,12 @@
 
 func (c *Conn) loadSession(hello *clientHelloMsg) (
 	session *SessionState, earlySecret, binderKey []byte, err error) {
-<<<<<<< HEAD
 	// [UTLS SECTION START]
 	if c.utls.sessionController != nil {
 		c.utls.sessionController.onEnterLoadSessionCheck()
 		defer c.utls.sessionController.onLoadSessionReturn()
 	}
 	// [UTLS SECTION END]
-=======
->>>>>>> 035b9d2b
 	if c.config.SessionTicketsDisabled || c.config.ClientSessionCache == nil {
 		return nil, nil, nil, nil
 	}
@@ -402,19 +347,11 @@
 	cacheKey := c.clientSessionCacheKey()
 	if cacheKey == "" {
 		return nil, nil, nil, nil
-<<<<<<< HEAD
 	}
 	cs, ok := c.config.ClientSessionCache.Get(cacheKey)
 	if !ok || cs == nil {
 		return nil, nil, nil, nil
 	}
-=======
-	}
-	cs, ok := c.config.ClientSessionCache.Get(cacheKey)
-	if !ok || cs == nil {
-		return nil, nil, nil, nil
-	}
->>>>>>> 035b9d2b
 	session = cs.session
 
 	// Check that version used for the previous session is still valid.
@@ -441,7 +378,6 @@
 		if len(session.verifiedChains) == 0 {
 			// The original connection had InsecureSkipVerify, while this doesn't.
 			return nil, nil, nil, nil
-<<<<<<< HEAD
 		}
 		serverCert := session.peerCertificates[0]
 		// [UTLS SECTION START]
@@ -462,11 +398,6 @@
 			if err := serverCert.VerifyHostname(dnsName); err != nil {
 				return nil, nil, nil, nil
 			}
-=======
-		}
-		if err := session.peerCertificates[0].VerifyHostname(c.config.ServerName); err != nil {
-			return nil, nil, nil, nil
->>>>>>> 035b9d2b
 		}
 		// [UTLS SECTION END]
 	}
@@ -546,10 +477,7 @@
 	if err := hello.updateBinders(pskBinders); err != nil {
 		return nil, nil, nil, err
 	}
-<<<<<<< HEAD
-=======
-
->>>>>>> 035b9d2b
+
 	return
 }
 
@@ -1046,26 +974,14 @@
 func (hs *clientHandshakeState) saveSessionTicket() error {
 	if hs.ticket == nil {
 		return nil
-<<<<<<< HEAD
 	}
 	c := hs.c
 
 	cacheKey := c.clientSessionCacheKey()
 	if cacheKey == "" {
 		return nil
-=======
->>>>>>> 035b9d2b
-	}
-	c := hs.c
-
-<<<<<<< HEAD
-=======
-	cacheKey := c.clientSessionCacheKey()
-	if cacheKey == "" {
-		return nil
-	}
-
->>>>>>> 035b9d2b
+	}
+
 	session, err := c.sessionState()
 	if err != nil {
 		return err
@@ -1073,15 +989,11 @@
 	session.secret = hs.masterSecret
 
 	cs := &ClientSessionState{ticket: hs.ticket, session: session}
-<<<<<<< HEAD
 	// [UTLS BEGIN]
 	if c.config.ClientSessionCache != nil { // skip saving session if cache is nil
 		c.config.ClientSessionCache.Put(cacheKey, cs)
 	}
 	// [UTLS END]
-=======
-	c.config.ClientSessionCache.Put(cacheKey, cs)
->>>>>>> 035b9d2b
 	return nil
 }
 
@@ -1101,11 +1013,6 @@
 	return nil
 }
 
-<<<<<<< HEAD
-// maxRSAKeySize is the maximum RSA key size in bits that we are willing
-// to verify the signatures of during a TLS handshake.
-const maxRSAKeySize = 8192
-=======
 // defaultMaxRSAKeySize is the maximum RSA key size in bits that we are willing
 // to verify the signatures of during a TLS handshake.
 const defaultMaxRSAKeySize = 8192
@@ -1123,7 +1030,6 @@
 	}
 	return defaultMaxRSAKeySize, n <= defaultMaxRSAKeySize
 }
->>>>>>> 035b9d2b
 
 // verifyServerCertificate parses and verifies the provided chain, setting
 // c.verifiedChains and c.peerCertificates or sending the appropriate alert.
@@ -1136,18 +1042,12 @@
 			c.sendAlert(alertBadCertificate)
 			return errors.New("tls: failed to parse certificate from server: " + err.Error())
 		}
-<<<<<<< HEAD
-		if cert.cert.PublicKeyAlgorithm == x509.RSA && cert.cert.PublicKey.(*rsa.PublicKey).N.BitLen() > maxRSAKeySize {
-			c.sendAlert(alertBadCertificate)
-			return fmt.Errorf("tls: server sent certificate containing RSA key larger than %d bits", maxRSAKeySize)
-=======
 		if cert.cert.PublicKeyAlgorithm == x509.RSA {
 			n := cert.cert.PublicKey.(*rsa.PublicKey).N.BitLen()
 			if max, ok := checkKeySize(n); !ok {
 				c.sendAlert(alertBadCertificate)
 				return fmt.Errorf("tls: server sent certificate containing RSA key larger than %d bits", max)
 			}
->>>>>>> 035b9d2b
 		}
 		activeHandles[i] = cert
 		certs[i] = cert.cert
@@ -1161,7 +1061,6 @@
 			Intermediates: x509.NewCertPool(),
 		}
 
-<<<<<<< HEAD
 		if c.config.InsecureSkipTimeVerify {
 			opts.CurrentTime = certs[0].NotAfter
 		}
@@ -1173,8 +1072,6 @@
 		}
 		// [UTLS SECTION END]
 
-=======
->>>>>>> 035b9d2b
 		for _, cert := range certs[1:] {
 			opts.Intermediates.AddCert(cert)
 		}
@@ -1187,11 +1084,7 @@
 	}
 
 	switch certs[0].PublicKey.(type) {
-<<<<<<< HEAD
 	case *rsa.PublicKey, *ecdsa.PublicKey, ed25519.PublicKey, circlSign.PublicKey: // [UTLS] ported from cloudflare/go
-=======
-	case *rsa.PublicKey, *ecdsa.PublicKey, ed25519.PublicKey:
->>>>>>> 035b9d2b
 		break
 	default:
 		c.sendAlert(alertUnsupportedCertificate)
