// Copyright 2009 The Go Authors. All rights reserved.
// Use of this source code is governed by a BSD-style
// license that can be found in the LICENSE file.

package tls

import (
	"bytes"
	"context"
	"crypto"
	"crypto/ecdsa"
	"crypto/ed25519"
<<<<<<< HEAD
=======
	"crypto/internal/fips140/mlkem"
	"crypto/internal/fips140/tls13"
	"crypto/internal/hpke"
>>>>>>> 51c7999d
	"crypto/rsa"
	"crypto/subtle"
	"crypto/tls/internal/fips140tls"
	"crypto/x509"
	"errors"
	"fmt"
	"hash"
	"io"
	"net"
<<<<<<< HEAD
=======
	"slices"
	"strconv"
>>>>>>> 51c7999d
	"strings"
	"time"

	"github.com/refraction-networking/utls/internal/hpke"

	"github.com/refraction-networking/utls/internal/byteorder"

	"github.com/refraction-networking/utls/internal/mlkem768"

	circlSign "github.com/cloudflare/circl/sign"
)

type clientHandshakeState struct {
	c            *Conn
	ctx          context.Context
	serverHello  *serverHelloMsg
	hello        *clientHelloMsg
	suite        *cipherSuite
	finishedHash finishedHash
	masterSecret []byte
	session      *SessionState // the session being resumed
	ticket       []byte        // a fresh ticket received during this handshake

	uconn *UConn // [uTLS]
}

var testingOnlyForceClientHelloSignatureAlgorithms []SignatureScheme

func (c *Conn) makeClientHello() (*clientHelloMsg, *keySharePrivateKeys, *echClientContext, error) {
	config := c.config

	// [UTLS SECTION START]
	if len(config.ServerName) == 0 && !config.InsecureSkipVerify && len(config.InsecureServerNameToVerify) == 0 {
		return nil, nil, nil, errors.New("tls: at least one of ServerName, InsecureSkipVerify or InsecureServerNameToVerify must be specified in the tls.Config")
	}
	// [UTLS SECTION END]

	nextProtosLength := 0
	for _, proto := range config.NextProtos {
		if l := len(proto); l == 0 || l > 255 {
			return nil, nil, nil, errors.New("tls: invalid NextProtos value")
		} else {
			nextProtosLength += 1 + l
		}
	}
	if nextProtosLength > 0xffff {
		return nil, nil, nil, errors.New("tls: NextProtos values too large")
	}

	supportedVersions := config.supportedVersions(roleClient)
	if len(supportedVersions) == 0 {
		return nil, nil, nil, errors.New("tls: no supported versions satisfy MinVersion and MaxVersion")
	}
	maxVersion := config.maxSupportedVersion(roleClient)

	hello := &clientHelloMsg{
		vers:                         maxVersion,
		compressionMethods:           []uint8{compressionNone},
		random:                       make([]byte, 32),
		extendedMasterSecret:         true,
		ocspStapling:                 true,
		scts:                         true,
		serverName:                   hostnameInSNI(config.ServerName),
		supportedCurves:              config.curvePreferences(maxVersion),
		supportedPoints:              []uint8{pointFormatUncompressed},
		secureRenegotiationSupported: true,
		alpnProtocols:                config.NextProtos,
		supportedVersions:            supportedVersions,
	}

	// The version at the beginning of the ClientHello was capped at TLS 1.2
	// for compatibility reasons. The supported_versions extension is used
	// to negotiate versions now. See RFC 8446, Section 4.2.1.
	if hello.vers > VersionTLS12 {
		hello.vers = VersionTLS12
	}

	if c.handshakes > 0 {
		hello.secureRenegotiation = c.clientFinished[:]
	}

	preferenceOrder := cipherSuitesPreferenceOrder
	if !hasAESGCMHardwareSupport {
		preferenceOrder = cipherSuitesPreferenceOrderNoAES
	}
	configCipherSuites := config.cipherSuites()
	hello.cipherSuites = make([]uint16, 0, len(configCipherSuites))

	for _, suiteId := range preferenceOrder {
		suite := mutualCipherSuite(configCipherSuites, suiteId)
		if suite == nil {
			continue
		}
		// Don't advertise TLS 1.2-only cipher suites unless
		// we're attempting TLS 1.2.
		if maxVersion < VersionTLS12 && suite.flags&suiteTLS12 != 0 {
			continue
		}
		hello.cipherSuites = append(hello.cipherSuites, suiteId)
	}

	_, err := io.ReadFull(config.rand(), hello.random)
	if err != nil {
		return nil, nil, nil, errors.New("tls: short read from Rand: " + err.Error())
	}

	// A random session ID is used to detect when the server accepted a ticket
	// and is resuming a session (see RFC 5077). In TLS 1.3, it's always set as
	// a compatibility measure (see RFC 8446, Section 4.1.2).
	//
	// The session ID is not set for QUIC connections (see RFC 9001, Section 8.4).
	if c.quic == nil {
		hello.sessionId = make([]byte, 32)
		if _, err := io.ReadFull(config.rand(), hello.sessionId); err != nil {
			return nil, nil, nil, errors.New("tls: short read from Rand: " + err.Error())
		}
	}

	if maxVersion >= VersionTLS12 {
		hello.supportedSignatureAlgorithms = supportedSignatureAlgorithms()
	}
	if testingOnlyForceClientHelloSignatureAlgorithms != nil {
		hello.supportedSignatureAlgorithms = testingOnlyForceClientHelloSignatureAlgorithms
	}

	var keyShareKeys *keySharePrivateKeys
	if hello.supportedVersions[0] == VersionTLS13 {
		// Reset the list of ciphers when the client only supports TLS 1.3.
		if len(hello.supportedVersions) == 1 {
			hello.cipherSuites = nil
		}
		if fips140tls.Required() {
			hello.cipherSuites = append(hello.cipherSuites, defaultCipherSuitesTLS13FIPS...)
		} else if hasAESGCMHardwareSupport {
			hello.cipherSuites = append(hello.cipherSuites, defaultCipherSuitesTLS13...)
		} else {
			hello.cipherSuites = append(hello.cipherSuites, defaultCipherSuitesTLS13NoAES...)
		}

		if len(hello.supportedCurves) == 0 {
			return nil, nil, nil, errors.New("tls: no supported elliptic curves for ECDHE")
		}
		curveID := hello.supportedCurves[0]
		keyShareKeys = &keySharePrivateKeys{curveID: curveID}
		// Note that if X25519MLKEM768 is supported, it will be first because
		// the preference order is fixed.
		if curveID == X25519MLKEM768 {
			keyShareKeys.ecdhe, err = generateECDHEKey(config.rand(), X25519)
			if err != nil {
				return nil, nil, nil, err
			}
			seed := make([]byte, mlkem.SeedSize)
			if _, err := io.ReadFull(config.rand(), seed); err != nil {
				return nil, nil, nil, err
			}
			keyShareKeys.mlkem, err = mlkem.NewDecapsulationKey768(seed)
			if err != nil {
				return nil, nil, nil, err
			}
			mlkemEncapsulationKey := keyShareKeys.mlkem.EncapsulationKey().Bytes()
			x25519EphemeralKey := keyShareKeys.ecdhe.PublicKey().Bytes()
			hello.keyShares = []keyShare{
				{group: X25519MLKEM768, data: append(mlkemEncapsulationKey, x25519EphemeralKey...)},
			}
			// If both X25519MLKEM768 and X25519 are supported, we send both key
			// shares (as a fallback) and we reuse the same X25519 ephemeral
			// key, as allowed by draft-ietf-tls-hybrid-design-09, Section 3.2.
			if slices.Contains(hello.supportedCurves, X25519) {
				hello.keyShares = append(hello.keyShares, keyShare{group: X25519, data: x25519EphemeralKey})
			}
		} else {
			if _, ok := curveForCurveID(curveID); !ok {
				return nil, nil, nil, errors.New("tls: CurvePreferences includes unsupported curve")
			}
			keyShareKeys.ecdhe, err = generateECDHEKey(config.rand(), curveID)
			if err != nil {
				return nil, nil, nil, err
			}
			hello.keyShares = []keyShare{{group: curveID, data: keyShareKeys.ecdhe.PublicKey().Bytes()}}
		}
	}

	if c.quic != nil {
		p, err := c.quicGetTransportParameters()
		if err != nil {
			return nil, nil, nil, err
		}
		if p == nil {
			p = []byte{}
		}
		hello.quicTransportParameters = p
	}

	var ech *echClientContext
	if c.config.EncryptedClientHelloConfigList != nil {
		if c.config.MinVersion != 0 && c.config.MinVersion < VersionTLS13 {
			return nil, nil, nil, errors.New("tls: MinVersion must be >= VersionTLS13 if EncryptedClientHelloConfigList is populated")
		}
		if c.config.MaxVersion != 0 && c.config.MaxVersion <= VersionTLS12 {
			return nil, nil, nil, errors.New("tls: MaxVersion must be >= VersionTLS13 if EncryptedClientHelloConfigList is populated")
		}
		echConfigs, err := parseECHConfigList(c.config.EncryptedClientHelloConfigList)
		if err != nil {
			return nil, nil, nil, err
		}
		echConfig := pickECHConfig(echConfigs)
		if echConfig == nil {
			return nil, nil, nil, errors.New("tls: EncryptedClientHelloConfigList contains no valid configs")
		}
		ech = &echClientContext{config: echConfig}
		hello.encryptedClientHello = []byte{1} // indicate inner hello
		// We need to explicitly set these 1.2 fields to nil, as we do not
		// marshal them when encoding the inner hello, otherwise transcripts
		// will later mismatch.
		hello.supportedPoints = nil
		hello.ticketSupported = false
		hello.secureRenegotiationSupported = false
		hello.extendedMasterSecret = false

		echPK, err := hpke.ParseHPKEPublicKey(ech.config.KemID, ech.config.PublicKey)
		if err != nil {
			return nil, nil, nil, err
		}
		suite, err := pickECHCipherSuite(ech.config.SymmetricCipherSuite)
		if err != nil {
			return nil, nil, nil, err
		}
		ech.kdfID, ech.aeadID = suite.KDFID, suite.AEADID
		info := append([]byte("tls ech\x00"), ech.config.raw...)
		ech.encapsulatedKey, ech.hpkeContext, err = hpke.SetupSender(ech.config.KemID, suite.KDFID, suite.AEADID, echPK, info)
		if err != nil {
			return nil, nil, nil, err
		}
	}

	return hello, keyShareKeys, ech, nil
}

type echClientContext struct {
	config          *echConfig
	hpkeContext     *hpke.Sender
	encapsulatedKey []byte
	innerHello      *clientHelloMsg
	innerTranscript hash.Hash
	kdfID           uint16
	aeadID          uint16
	echRejected     bool
	retryConfigs    []byte
}

func (c *Conn) clientHandshake(ctx context.Context) (err error) {
	if c.config == nil {
		c.config = defaultConfig()
	}

	// This may be a renegotiation handshake, in which case some fields
	// need to be reset.
	c.didResume = false

	hello, keyShareKeys, ech, err := c.makeClientHello()
	if err != nil {
		return err
	}

	session, earlySecret, binderKey, err := c.loadSession(hello)
	if err != nil {
		return err
	}
	if session != nil {
		defer func() {
			// If we got a handshake failure when resuming a session, throw away
			// the session ticket. See RFC 5077, Section 3.2.
			//
			// RFC 8446 makes no mention of dropping tickets on failure, but it
			// does require servers to abort on invalid binders, so we need to
			// delete tickets to recover from a corrupted PSK.
			if err != nil {
				if cacheKey := c.clientSessionCacheKey(); cacheKey != "" {
					c.config.ClientSessionCache.Put(cacheKey, nil)
				}
			}
		}()
	}

	if ech != nil {
		// Split hello into inner and outer
		ech.innerHello = hello.clone()

		// Overwrite the server name in the outer hello with the public facing
		// name.
		hello.serverName = string(ech.config.PublicName)
		// Generate a new random for the outer hello.
		hello.random = make([]byte, 32)
		_, err = io.ReadFull(c.config.rand(), hello.random)
		if err != nil {
			return errors.New("tls: short read from Rand: " + err.Error())
		}

		// NOTE: we don't do PSK GREASE, in line with boringssl, it's meant to
		// work around _possibly_ broken middleboxes, but there is little-to-no
		// evidence that this is actually a problem.

		if err := computeAndUpdateOuterECHExtension(hello, ech.innerHello, ech, true); err != nil {
			return err
		}
	}

	c.serverName = hello.serverName

	if _, err := c.writeHandshakeRecord(hello, nil); err != nil {
		return err
	}

	if hello.earlyData {
		suite := cipherSuiteTLS13ByID(session.cipherSuite)
		transcript := suite.hash.New()
		if err := transcriptMsg(hello, transcript); err != nil {
			return err
		}
		earlyTrafficSecret := earlySecret.ClientEarlyTrafficSecret(transcript)
		c.quicSetWriteSecret(QUICEncryptionLevelEarly, suite.id, earlyTrafficSecret)
	}

	// serverHelloMsg is not included in the transcript
	msg, err := c.readHandshake(nil)
	if err != nil {
		return err
	}

	serverHello, ok := msg.(*serverHelloMsg)
	if !ok {
		c.sendAlert(alertUnexpectedMessage)
		return unexpectedMessageError(serverHello, msg)
	}

	if err := c.pickTLSVersion(serverHello); err != nil {
		return err
	}

	// If we are negotiating a protocol version that's lower than what we
	// support, check for the server downgrade canaries.
	// See RFC 8446, Section 4.1.3.
	maxVers := c.config.maxSupportedVersion(roleClient)
	tls12Downgrade := string(serverHello.random[24:]) == downgradeCanaryTLS12
	tls11Downgrade := string(serverHello.random[24:]) == downgradeCanaryTLS11
	if maxVers == VersionTLS13 && c.vers <= VersionTLS12 && (tls12Downgrade || tls11Downgrade) ||
		maxVers == VersionTLS12 && c.vers <= VersionTLS11 && tls11Downgrade {
		c.sendAlert(alertIllegalParameter)
		return errors.New("tls: downgrade attempt detected, possibly due to a MitM attack or a broken middlebox")
	}

	if c.vers == VersionTLS13 {
		hs := &clientHandshakeStateTLS13{
			c:            c,
			ctx:          ctx,
			serverHello:  serverHello,
			hello:        hello,
			keyShareKeys: keyShareKeys,
			session:      session,
			earlySecret:  earlySecret,
			binderKey:    binderKey,
			echContext:   ech,

			keySharesParams: NewKeySharesParameters(), // [uTLS]
		}
		return hs.handshake()
	}

	hs := &clientHandshakeState{
		c:           c,
		ctx:         ctx,
		serverHello: serverHello,
		hello:       hello,
		session:     session,
	}
	return hs.handshake()
}

func (c *Conn) loadSession(hello *clientHelloMsg) (
<<<<<<< HEAD
	session *SessionState, earlySecret, binderKey []byte, err error) {
	// [UTLS SECTION START]
	if c.utls.sessionController != nil {
		c.utls.sessionController.onEnterLoadSessionCheck()
		defer c.utls.sessionController.onLoadSessionReturn()
	}
	// [UTLS SECTION END]
=======
	session *SessionState, earlySecret *tls13.EarlySecret, binderKey []byte, err error) {
>>>>>>> 51c7999d
	if c.config.SessionTicketsDisabled || c.config.ClientSessionCache == nil {
		return nil, nil, nil, nil
	}

	echInner := bytes.Equal(hello.encryptedClientHello, []byte{1})

	// ticketSupported is a TLS 1.2 extension (as TLS 1.3 replaced tickets with PSK
	// identities) and ECH requires and forces TLS 1.3.
	hello.ticketSupported = true && !echInner

	if hello.supportedVersions[0] == VersionTLS13 {
		// Require DHE on resumption as it guarantees forward secrecy against
		// compromise of the session ticket key. See RFC 8446, Section 4.2.9.
		hello.pskModes = []uint8{pskModeDHE}
	}

	// Session resumption is not allowed if renegotiating because
	// renegotiation is primarily used to allow a client to send a client
	// certificate, which would be skipped if session resumption occurred.
	if c.handshakes != 0 {
		return nil, nil, nil, nil
	}

	// Try to resume a previously negotiated TLS session, if available.
	cacheKey := c.clientSessionCacheKey()
	if cacheKey == "" {
		return nil, nil, nil, nil
	}
	cs, ok := c.config.ClientSessionCache.Get(cacheKey)
	if !ok || cs == nil {
		return nil, nil, nil, nil
	}
	session = cs.session

	// Check that version used for the previous session is still valid.
	versOk := false
	for _, v := range hello.supportedVersions {
		if v == session.version {
			versOk = true
			break
		}
	}
	if !versOk {
		return nil, nil, nil, nil
	}

	// Check that the cached server certificate is not expired, and that it's
	// valid for the ServerName. This should be ensured by the cache key, but
	// protect the application from a faulty ClientSessionCache implementation.
	// [UTLS SECTION START]
	if !c.config.InsecureSkipTimeVerify {
		if c.config.time().After(session.peerCertificates[0].NotAfter) {
			// Expired certificate, delete the entry.
			c.config.ClientSessionCache.Put(cacheKey, nil)
			return nil, nil, nil, nil
		}
	}
	// [UTLS SECTION END]
	if !c.config.InsecureSkipVerify {
		if len(session.verifiedChains) == 0 {
			// The original connection had InsecureSkipVerify, while this doesn't.
			return nil, nil, nil, nil
		}
		// [UTLS SECTION START]
		var dnsName string
		if len(c.config.InsecureServerNameToVerify) == 0 {
			dnsName = c.config.ServerName
		} else if c.config.InsecureServerNameToVerify != "*" {
			dnsName = c.config.InsecureServerNameToVerify
		}
		if len(dnsName) > 0 {
			if err := session.peerCertificates[0].VerifyHostname(dnsName); err != nil {
				return nil, nil, nil, nil
			}
		}
		// [UTLS SECTION END]
	}

	if session.version != VersionTLS13 {
		// In TLS 1.2 the cipher suite must match the resumed session. Ensure we
		// are still offering it.
		if mutualCipherSuite(hello.cipherSuites, session.cipherSuite) == nil {
			return nil, nil, nil, nil
		}

		hello.sessionTicket = session.ticket
		return
	}

	// Check that the session ticket is not expired.
	if c.config.time().After(time.Unix(int64(session.useBy), 0)) {
		c.config.ClientSessionCache.Put(cacheKey, nil)
		return nil, nil, nil, nil
	}

	// In TLS 1.3 the KDF hash must match the resumed session. Ensure we
	// offer at least one cipher suite with that hash.
	cipherSuite := cipherSuiteTLS13ByID(session.cipherSuite)
	if cipherSuite == nil {
		return nil, nil, nil, nil
	}
	cipherSuiteOk := false
	for _, offeredID := range hello.cipherSuites {
		offeredSuite := cipherSuiteTLS13ByID(offeredID)
		if offeredSuite != nil && offeredSuite.hash == cipherSuite.hash {
			cipherSuiteOk = true
			break
		}
	}
	if !cipherSuiteOk {
		return nil, nil, nil, nil
	}

	if c.quic != nil {
		if c.quic.enableSessionEvents {
			c.quicResumeSession(session)
		}

		// For 0-RTT, the cipher suite has to match exactly, and we need to be
		// offering the same ALPN.
		if session.EarlyData && mutualCipherSuiteTLS13(hello.cipherSuites, session.cipherSuite) != nil {
			for _, alpn := range hello.alpnProtocols {
				if alpn == session.alpnProtocol {
					hello.earlyData = true
					break
				}
			}
		}
	}

	// Set the pre_shared_key extension. See RFC 8446, Section 4.2.11.1.
	ticketAge := c.config.time().Sub(time.Unix(int64(session.createdAt), 0))
	identity := pskIdentity{
		label:               session.ticket,
		obfuscatedTicketAge: uint32(ticketAge/time.Millisecond) + session.ageAdd,
	}
	hello.pskIdentities = []pskIdentity{identity}
	hello.pskBinders = [][]byte{make([]byte, cipherSuite.hash.Size())}

	// Compute the PSK binders. See RFC 8446, Section 4.2.11.2.
<<<<<<< HEAD
	earlySecret = cipherSuite.extract(session.secret, nil)
	binderKey = cipherSuite.deriveSecret(earlySecret, resumptionBinderLabel, nil)
	// [UTLS SECTION START]
	if c.utls.sessionController != nil && !c.utls.sessionController.shouldLoadSessionWriteBinders() {
		return
	}
	// [UTLS SECTION END]
=======
	earlySecret = tls13.NewEarlySecret(cipherSuite.hash.New, session.secret)
	binderKey = earlySecret.ResumptionBinderKey()
>>>>>>> 51c7999d
	transcript := cipherSuite.hash.New()
	if err := computeAndUpdatePSK(hello, binderKey, transcript, cipherSuite.finishedHash); err != nil {
		return nil, nil, nil, err
	}

	return
}

func (c *Conn) pickTLSVersion(serverHello *serverHelloMsg) error {
	peerVersion := serverHello.vers
	if serverHello.supportedVersion != 0 {
		peerVersion = serverHello.supportedVersion
	}

	vers, ok := c.config.mutualVersion(roleClient, []uint16{peerVersion})
	if !ok {
		c.sendAlert(alertProtocolVersion)
		return fmt.Errorf("tls: server selected unsupported protocol version %x", peerVersion)
	}

	c.vers = vers
	c.haveVers = true
	c.in.version = vers
	c.out.version = vers

	return nil
}

// Does the handshake, either a full one or resumes old session. Requires hs.c,
// hs.hello, hs.serverHello, and, optionally, hs.session to be set.
func (hs *clientHandshakeState) handshake() error {
	c := hs.c

	isResume, err := hs.processServerHello()
	if err != nil {
		return err
	}

	hs.finishedHash = newFinishedHash(c.vers, hs.suite)

	// No signatures of the handshake are needed in a resumption.
	// Otherwise, in a full handshake, if we don't have any certificates
	// configured then we will never send a CertificateVerify message and
	// thus no signatures are needed in that case either.
	if isResume || (len(c.config.Certificates) == 0 && c.config.GetClientCertificate == nil) {
		hs.finishedHash.discardHandshakeBuffer()
	}

	if err := transcriptMsg(hs.hello, &hs.finishedHash); err != nil {
		return err
	}
	if err := transcriptMsg(hs.serverHello, &hs.finishedHash); err != nil {
		return err
	}

	c.buffering = true
	c.didResume = isResume
	if isResume {
		if err := hs.establishKeys(); err != nil {
			return err
		}
		if err := hs.readSessionTicket(); err != nil {
			return err
		}
		if err := hs.readFinished(c.serverFinished[:]); err != nil {
			return err
		}
		c.clientFinishedIsFirst = false
		// Make sure the connection is still being verified whether or not this
		// is a resumption. Resumptions currently don't reverify certificates so
		// they don't call verifyServerCertificate. See Issue 31641.
		if c.config.VerifyConnection != nil {
			if err := c.config.VerifyConnection(c.connectionStateLocked()); err != nil {
				c.sendAlert(alertBadCertificate)
				return err
			}
		}
		if err := hs.sendFinished(c.clientFinished[:]); err != nil {
			return err
		}
		if _, err := c.flush(); err != nil {
			return err
		}
	} else {
		if err := hs.doFullHandshake(); err != nil {
			return err
		}
		if err := hs.establishKeys(); err != nil {
			return err
		}
		if err := hs.sendFinished(c.clientFinished[:]); err != nil {
			return err
		}
		if _, err := c.flush(); err != nil {
			return err
		}
		c.clientFinishedIsFirst = true
		if err := hs.readSessionTicket(); err != nil {
			return err
		}
		if err := hs.readFinished(c.serverFinished[:]); err != nil {
			return err
		}
	}
	if err := hs.saveSessionTicket(); err != nil {
		return err
	}

	c.ekm = ekmFromMasterSecret(c.vers, hs.suite, hs.masterSecret, hs.hello.random, hs.serverHello.random)
	c.isHandshakeComplete.Store(true)

	return nil
}

func (hs *clientHandshakeState) pickCipherSuite() error {
	if hs.suite = mutualCipherSuite(hs.hello.cipherSuites, hs.serverHello.cipherSuite); hs.suite == nil {
		hs.c.sendAlert(alertHandshakeFailure)
		return errors.New("tls: server chose an unconfigured cipher suite")
	}

<<<<<<< HEAD
	// [UTLS SECTION START]
	// if hs.c.config.CipherSuites == nil && !needFIPS() && rsaKexCiphers[hs.suite.id] {
	// 	tlsrsakex.Value() // ensure godebug is initialized
	// 	tlsrsakex.IncNonDefault()
	// }
	// if hs.c.config.CipherSuites == nil && !needFIPS() && tdesCiphers[hs.suite.id] {
	// 	tls3des.Value() // ensure godebug is initialized
	// 	tls3des.IncNonDefault()
	// }
	// [UTLS SECTION END]
=======
	if hs.c.config.CipherSuites == nil && !fips140tls.Required() && rsaKexCiphers[hs.suite.id] {
		tlsrsakex.Value() // ensure godebug is initialized
		tlsrsakex.IncNonDefault()
	}
	if hs.c.config.CipherSuites == nil && !fips140tls.Required() && tdesCiphers[hs.suite.id] {
		tls3des.Value() // ensure godebug is initialized
		tls3des.IncNonDefault()
	}
>>>>>>> 51c7999d

	hs.c.cipherSuite = hs.suite.id
	return nil
}

func (hs *clientHandshakeState) doFullHandshake() error {
	c := hs.c

	msg, err := c.readHandshake(&hs.finishedHash)
	if err != nil {
		return err
	}
	certMsg, ok := msg.(*certificateMsg)
	if !ok || len(certMsg.certificates) == 0 {
		c.sendAlert(alertUnexpectedMessage)
		return unexpectedMessageError(certMsg, msg)
	}

	msg, err = c.readHandshake(&hs.finishedHash)
	if err != nil {
		return err
	}

	cs, ok := msg.(*certificateStatusMsg)
	if ok {
		// RFC4366 on Certificate Status Request:
		// The server MAY return a "certificate_status" message.

		if !hs.serverHello.ocspStapling {
			// If a server returns a "CertificateStatus" message, then the
			// server MUST have included an extension of type "status_request"
			// with empty "extension_data" in the extended server hello.

			c.sendAlert(alertUnexpectedMessage)
			return errors.New("tls: received unexpected CertificateStatus message")
		}

		c.ocspResponse = cs.response

		msg, err = c.readHandshake(&hs.finishedHash)
		if err != nil {
			return err
		}
	}

	if c.handshakes == 0 {
		// If this is the first handshake on a connection, process and
		// (optionally) verify the server's certificates.
		if err := c.verifyServerCertificate(certMsg.certificates); err != nil {
			return err
		}
	} else {
		// This is a renegotiation handshake. We require that the
		// server's identity (i.e. leaf certificate) is unchanged and
		// thus any previous trust decision is still valid.
		//
		// See https://mitls.org/pages/attacks/3SHAKE for the
		// motivation behind this requirement.
		if !bytes.Equal(c.peerCertificates[0].Raw, certMsg.certificates[0]) {
			c.sendAlert(alertBadCertificate)
			return errors.New("tls: server's identity changed during renegotiation")
		}
	}

	keyAgreement := hs.suite.ka(c.vers)

	skx, ok := msg.(*serverKeyExchangeMsg)
	if ok {
		err = keyAgreement.processServerKeyExchange(c.config, hs.hello, hs.serverHello, c.peerCertificates[0], skx)
		if err != nil {
			c.sendAlert(alertIllegalParameter)
			return err
		}
		if len(skx.key) >= 3 && skx.key[0] == 3 /* named curve */ {
			c.curveID = CurveID(byteorder.BEUint16(skx.key[1:]))
		}

		msg, err = c.readHandshake(&hs.finishedHash)
		if err != nil {
			return err
		}
	}

	var chainToSend *Certificate
	var certRequested bool
	certReq, ok := msg.(*certificateRequestMsg)
	if ok {
		certRequested = true

		cri := certificateRequestInfoFromMsg(hs.ctx, c.vers, certReq)
		if chainToSend, err = c.getClientCertificate(cri); err != nil {
			c.sendAlert(alertInternalError)
			return err
		}

		msg, err = c.readHandshake(&hs.finishedHash)
		if err != nil {
			return err
		}
	}

	shd, ok := msg.(*serverHelloDoneMsg)
	if !ok {
		c.sendAlert(alertUnexpectedMessage)
		return unexpectedMessageError(shd, msg)
	}

	// If the server requested a certificate then we have to send a
	// Certificate message, even if it's empty because we don't have a
	// certificate to send.
	if certRequested {
		certMsg = new(certificateMsg)
		certMsg.certificates = chainToSend.Certificate
		if _, err := hs.c.writeHandshakeRecord(certMsg, &hs.finishedHash); err != nil {
			return err
		}
	}

	preMasterSecret, ckx, err := keyAgreement.generateClientKeyExchange(c.config, hs.hello, c.peerCertificates[0])
	if err != nil {
		c.sendAlert(alertInternalError)
		return err
	}
	if ckx != nil {
		if _, err := hs.c.writeHandshakeRecord(ckx, &hs.finishedHash); err != nil {
			return err
		}
	}

	if hs.serverHello.extendedMasterSecret {
		c.extMasterSecret = true
		hs.masterSecret = extMasterFromPreMasterSecret(c.vers, hs.suite, preMasterSecret,
			hs.finishedHash.Sum())
	} else {
		hs.masterSecret = masterFromPreMasterSecret(c.vers, hs.suite, preMasterSecret,
			hs.hello.random, hs.serverHello.random)
	}
	if err := c.config.writeKeyLog(keyLogLabelTLS12, hs.hello.random, hs.masterSecret); err != nil {
		c.sendAlert(alertInternalError)
		return errors.New("tls: failed to write to key log: " + err.Error())
	}

	if chainToSend != nil && len(chainToSend.Certificate) > 0 {
		certVerify := &certificateVerifyMsg{}

		key, ok := chainToSend.PrivateKey.(crypto.Signer)
		if !ok {
			c.sendAlert(alertInternalError)
			return fmt.Errorf("tls: client certificate private key of type %T does not implement crypto.Signer", chainToSend.PrivateKey)
		}

		var sigType uint8
		var sigHash crypto.Hash
		if c.vers >= VersionTLS12 {
			signatureAlgorithm, err := selectSignatureScheme(c.vers, chainToSend, certReq.supportedSignatureAlgorithms)
			if err != nil {
				c.sendAlert(alertIllegalParameter)
				return err
			}
			sigType, sigHash, err = typeAndHashFromSignatureScheme(signatureAlgorithm)
			if err != nil {
				return c.sendAlert(alertInternalError)
			}
			certVerify.hasSignatureAlgorithm = true
			certVerify.signatureAlgorithm = signatureAlgorithm
		} else {
			sigType, sigHash, err = legacyTypeAndHashFromPublicKey(key.Public())
			if err != nil {
				c.sendAlert(alertIllegalParameter)
				return err
			}
		}

		signed := hs.finishedHash.hashForClientCertificate(sigType, sigHash)
		signOpts := crypto.SignerOpts(sigHash)
		if sigType == signatureRSAPSS {
			signOpts = &rsa.PSSOptions{SaltLength: rsa.PSSSaltLengthEqualsHash, Hash: sigHash}
		}
		certVerify.signature, err = key.Sign(c.config.rand(), signed, signOpts)
		if err != nil {
			c.sendAlert(alertInternalError)
			return err
		}

		if _, err := hs.c.writeHandshakeRecord(certVerify, &hs.finishedHash); err != nil {
			return err
		}
	}

	hs.finishedHash.discardHandshakeBuffer()

	return nil
}

func (hs *clientHandshakeState) establishKeys() error {
	c := hs.c

	clientMAC, serverMAC, clientKey, serverKey, clientIV, serverIV :=
		keysFromMasterSecret(c.vers, hs.suite, hs.masterSecret, hs.hello.random, hs.serverHello.random, hs.suite.macLen, hs.suite.keyLen, hs.suite.ivLen)
	var clientCipher, serverCipher any
	var clientHash, serverHash hash.Hash
	if hs.suite.cipher != nil {
		clientCipher = hs.suite.cipher(clientKey, clientIV, false /* not for reading */)
		clientHash = hs.suite.mac(clientMAC)
		serverCipher = hs.suite.cipher(serverKey, serverIV, true /* for reading */)
		serverHash = hs.suite.mac(serverMAC)
	} else {
		clientCipher = hs.suite.aead(clientKey, clientIV)
		serverCipher = hs.suite.aead(serverKey, serverIV)
	}

	c.in.prepareCipherSpec(c.vers, serverCipher, serverHash)
	c.out.prepareCipherSpec(c.vers, clientCipher, clientHash)
	return nil
}

func (hs *clientHandshakeState) serverResumedSession() bool {
	// If the server responded with the same sessionId then it means the
	// sessionTicket is being used to resume a TLS session.
	return hs.session != nil && hs.hello.sessionId != nil &&
		bytes.Equal(hs.serverHello.sessionId, hs.hello.sessionId)
}

func (hs *clientHandshakeState) processServerHello() (bool, error) {
	c := hs.c

	if err := hs.pickCipherSuite(); err != nil {
		return false, err
	}

	if hs.serverHello.compressionMethod != compressionNone {
		c.sendAlert(alertUnexpectedMessage)
		return false, errors.New("tls: server selected unsupported compression format")
	}

	if c.handshakes == 0 && hs.serverHello.secureRenegotiationSupported {
		c.secureRenegotiation = true
		if len(hs.serverHello.secureRenegotiation) != 0 {
			c.sendAlert(alertHandshakeFailure)
			return false, errors.New("tls: initial handshake had non-empty renegotiation extension")
		}
	}

	if c.handshakes > 0 && c.secureRenegotiation {
		var expectedSecureRenegotiation [24]byte
		copy(expectedSecureRenegotiation[:], c.clientFinished[:])
		copy(expectedSecureRenegotiation[12:], c.serverFinished[:])
		if !bytes.Equal(hs.serverHello.secureRenegotiation, expectedSecureRenegotiation[:]) {
			c.sendAlert(alertHandshakeFailure)
			return false, errors.New("tls: incorrect renegotiation extension contents")
		}
	}

	if err := checkALPN(hs.hello.alpnProtocols, hs.serverHello.alpnProtocol, false); err != nil {
		c.sendAlert(alertUnsupportedExtension)
		return false, err
	}
	c.clientProtocol = hs.serverHello.alpnProtocol

	c.scts = hs.serverHello.scts

	if !hs.serverResumedSession() {
		return false, nil
	}

	if hs.session.version != c.vers {
		c.sendAlert(alertHandshakeFailure)
		return false, errors.New("tls: server resumed a session with a different version")
	}

	if hs.session.cipherSuite != hs.suite.id {
		c.sendAlert(alertHandshakeFailure)
		return false, errors.New("tls: server resumed a session with a different cipher suite")
	}

	// RFC 7627, Section 5.3
	if hs.session.extMasterSecret != hs.serverHello.extendedMasterSecret {
		c.sendAlert(alertHandshakeFailure)
		return false, errors.New("tls: server resumed a session with a different EMS extension")
	}

	// Restore master secret and certificates from previous state
	hs.masterSecret = hs.session.secret
	c.extMasterSecret = hs.session.extMasterSecret
	c.peerCertificates = hs.session.peerCertificates
	c.activeCertHandles = hs.c.activeCertHandles
	c.verifiedChains = hs.session.verifiedChains
	c.ocspResponse = hs.session.ocspResponse
	// Let the ServerHello SCTs override the session SCTs from the original
	// connection, if any are provided
	if len(c.scts) == 0 && len(hs.session.scts) != 0 {
		c.scts = hs.session.scts
	}

	return true, nil
}

// checkALPN ensure that the server's choice of ALPN protocol is compatible with
// the protocols that we advertised in the ClientHello.
func checkALPN(clientProtos []string, serverProto string, quic bool) error {
	if serverProto == "" {
		if quic && len(clientProtos) > 0 {
			// RFC 9001, Section 8.1
			return errors.New("tls: server did not select an ALPN protocol")
		}
		return nil
	}
	if len(clientProtos) == 0 {
		return errors.New("tls: server advertised unrequested ALPN extension")
	}
	for _, proto := range clientProtos {
		if proto == serverProto {
			return nil
		}
	}
	return errors.New("tls: server selected unadvertised ALPN protocol")
}

func (hs *clientHandshakeState) readFinished(out []byte) error {
	c := hs.c

	if err := c.readChangeCipherSpec(); err != nil {
		return err
	}

	// finishedMsg is included in the transcript, but not until after we
	// check the client version, since the state before this message was
	// sent is used during verification.
	msg, err := c.readHandshake(nil)
	if err != nil {
		return err
	}
	serverFinished, ok := msg.(*finishedMsg)
	if !ok {
		c.sendAlert(alertUnexpectedMessage)
		return unexpectedMessageError(serverFinished, msg)
	}

	verify := hs.finishedHash.serverSum(hs.masterSecret)
	if len(verify) != len(serverFinished.verifyData) ||
		subtle.ConstantTimeCompare(verify, serverFinished.verifyData) != 1 {
		c.sendAlert(alertHandshakeFailure)
		return errors.New("tls: server's Finished message was incorrect")
	}

	if err := transcriptMsg(serverFinished, &hs.finishedHash); err != nil {
		return err
	}

	copy(out, verify)
	return nil
}

func (hs *clientHandshakeState) readSessionTicket() error {
	if !hs.serverHello.ticketSupported {
		return nil
	}
	c := hs.c

	if !hs.hello.ticketSupported {
		c.sendAlert(alertIllegalParameter)
		return errors.New("tls: server sent unrequested session ticket")
	}

	msg, err := c.readHandshake(&hs.finishedHash)
	if err != nil {
		return err
	}
	sessionTicketMsg, ok := msg.(*newSessionTicketMsg)
	if !ok {
		c.sendAlert(alertUnexpectedMessage)
		return unexpectedMessageError(sessionTicketMsg, msg)
	}

	hs.ticket = sessionTicketMsg.ticket
	return nil
}

func (hs *clientHandshakeState) saveSessionTicket() error {
	if hs.ticket == nil {
		return nil
	}
	c := hs.c

	cacheKey := c.clientSessionCacheKey()
	if cacheKey == "" {
		return nil
	}

	session := c.sessionState()
	session.secret = hs.masterSecret
	session.ticket = hs.ticket

	cs := &ClientSessionState{session: session}
	// [UTLS BEGIN]
	if c.config.ClientSessionCache != nil { // skip saving session if cache is nil
		c.config.ClientSessionCache.Put(cacheKey, cs)
	}
	// [UTLS END]
	return nil
}

func (hs *clientHandshakeState) sendFinished(out []byte) error {
	c := hs.c

	if err := c.writeChangeCipherRecord(); err != nil {
		return err
	}

	finished := new(finishedMsg)
	finished.verifyData = hs.finishedHash.clientSum(hs.masterSecret)
	if _, err := hs.c.writeHandshakeRecord(finished, &hs.finishedHash); err != nil {
		return err
	}
	copy(out, finished.verifyData)
	return nil
}

// defaultMaxRSAKeySize is the maximum RSA key size in bits that we are willing
// to verify the signatures of during a TLS handshake.
const defaultMaxRSAKeySize = 8192

// var tlsmaxrsasize = godebug.New("tlsmaxrsasize") // [uTLS] unused

func checkKeySize(n int) (max int, ok bool) {
	// [uTLS SECTION START]
	// Disable the unsupported godebug package
	// if v := tlsmaxrsasize.Value(); v != "" {
	// 	if max, err := strconv.Atoi(v); err == nil {
	// 		if (n <= max) != (n <= defaultMaxRSAKeySize) {
	// 			tlsmaxrsasize.IncNonDefault()
	// 		}
	// 		return max, n <= max
	// 	}
	// }
	// [uTLS SECTION END]
	return defaultMaxRSAKeySize, n <= defaultMaxRSAKeySize
}

// verifyServerCertificate parses and verifies the provided chain, setting
// c.verifiedChains and c.peerCertificates or sending the appropriate alert.
func (c *Conn) verifyServerCertificate(certificates [][]byte) error {
	activeHandles := make([]*activeCert, len(certificates))
	certs := make([]*x509.Certificate, len(certificates))
	for i, asn1Data := range certificates {
		cert, err := globalCertCache.newCert(asn1Data)
		if err != nil {
			c.sendAlert(alertBadCertificate)
			return errors.New("tls: failed to parse certificate from server: " + err.Error())
		}
		if cert.cert.PublicKeyAlgorithm == x509.RSA {
			n := cert.cert.PublicKey.(*rsa.PublicKey).N.BitLen()
			if max, ok := checkKeySize(n); !ok {
				c.sendAlert(alertBadCertificate)
				return fmt.Errorf("tls: server sent certificate containing RSA key larger than %d bits", max)
			}
		}
		activeHandles[i] = cert
		certs[i] = cert.cert
	}

	echRejected := c.config.EncryptedClientHelloConfigList != nil && !c.echAccepted
	if echRejected {
		if c.config.EncryptedClientHelloRejectionVerify != nil {
			if err := c.config.EncryptedClientHelloRejectionVerify(c.connectionStateLocked()); err != nil {
				c.sendAlert(alertBadCertificate)
				return err
			}
		} else {
			opts := x509.VerifyOptions{
				Roots:       c.config.RootCAs,
				CurrentTime: c.config.time(),
				// DNSName:       c.serverName, // [uTLS]
				Intermediates: x509.NewCertPool(),
			}

			// [UTLS SECTION START]
			if c.config.InsecureSkipTimeVerify {
				opts.CurrentTime = certs[0].NotAfter
			}

			if len(c.config.InsecureServerNameToVerify) == 0 {
				opts.DNSName = c.config.ServerName
			} else if c.config.InsecureServerNameToVerify != "*" {
				opts.DNSName = c.config.InsecureServerNameToVerify
			}
			// [UTLS SECTION END]

			for _, cert := range certs[1:] {
				opts.Intermediates.AddCert(cert)
			}
			chains, err := certs[0].Verify(opts)
			if err != nil {
				c.sendAlert(alertBadCertificate)
				return &CertificateVerificationError{UnverifiedCertificates: certs, Err: err}
			}

			c.verifiedChains, err = fipsAllowedChains(chains)
			if err != nil {
				c.sendAlert(alertBadCertificate)
				return &CertificateVerificationError{UnverifiedCertificates: certs, Err: err}
			}
		}
	} else if !c.config.InsecureSkipVerify {
		// [UTLS SECTION START]
		opts := x509.VerifyOptions{
			Roots:       c.config.RootCAs,
			CurrentTime: c.config.time(),
			// DNSName:       c.serverName, // [uTLS]
			Intermediates: x509.NewCertPool(),
		}

		if c.config.InsecureSkipTimeVerify {
			opts.CurrentTime = certs[0].NotAfter
		}

		if len(c.config.InsecureServerNameToVerify) == 0 {
			opts.DNSName = c.config.ServerName
		} else if c.config.InsecureServerNameToVerify != "*" {
			opts.DNSName = c.config.InsecureServerNameToVerify
		}
		// [UTLS SECTION END]

		for _, cert := range certs[1:] {
			opts.Intermediates.AddCert(cert)
		}
		chains, err := certs[0].Verify(opts)
		if err != nil {
			c.sendAlert(alertBadCertificate)
			return &CertificateVerificationError{UnverifiedCertificates: certs, Err: err}
		}

		c.verifiedChains, err = fipsAllowedChains(chains)
		if err != nil {
			c.sendAlert(alertBadCertificate)
			return &CertificateVerificationError{UnverifiedCertificates: certs, Err: err}
		}
	}

	switch certs[0].PublicKey.(type) {
	case *rsa.PublicKey, *ecdsa.PublicKey, ed25519.PublicKey, circlSign.PublicKey: // [UTLS] ported from cloudflare/go
		break
	default:
		c.sendAlert(alertUnsupportedCertificate)
		return fmt.Errorf("tls: server's certificate contains an unsupported type of public key: %T", certs[0].PublicKey)
	}

	c.activeCertHandles = activeHandles
	c.peerCertificates = certs

	if c.config.VerifyPeerCertificate != nil && !echRejected {
		if err := c.config.VerifyPeerCertificate(certificates, c.verifiedChains); err != nil {
			c.sendAlert(alertBadCertificate)
			return err
		}
	}

	if c.config.VerifyConnection != nil && !echRejected {
		if err := c.config.VerifyConnection(c.connectionStateLocked()); err != nil {
			c.sendAlert(alertBadCertificate)
			return err
		}
	}

	return nil
}

// certificateRequestInfoFromMsg generates a CertificateRequestInfo from a TLS
// <= 1.2 CertificateRequest, making an effort to fill in missing information.
func certificateRequestInfoFromMsg(ctx context.Context, vers uint16, certReq *certificateRequestMsg) *CertificateRequestInfo {
	cri := &CertificateRequestInfo{
		AcceptableCAs: certReq.certificateAuthorities,
		Version:       vers,
		ctx:           ctx,
	}

	var rsaAvail, ecAvail bool
	for _, certType := range certReq.certificateTypes {
		switch certType {
		case certTypeRSASign:
			rsaAvail = true
		case certTypeECDSASign:
			ecAvail = true
		}
	}

	if !certReq.hasSignatureAlgorithm {
		// Prior to TLS 1.2, signature schemes did not exist. In this case we
		// make up a list based on the acceptable certificate types, to help
		// GetClientCertificate and SupportsCertificate select the right certificate.
		// The hash part of the SignatureScheme is a lie here, because
		// TLS 1.0 and 1.1 always use MD5+SHA1 for RSA and SHA1 for ECDSA.
		switch {
		case rsaAvail && ecAvail:
			cri.SignatureSchemes = []SignatureScheme{
				ECDSAWithP256AndSHA256, ECDSAWithP384AndSHA384, ECDSAWithP521AndSHA512,
				PKCS1WithSHA256, PKCS1WithSHA384, PKCS1WithSHA512, PKCS1WithSHA1,
			}
		case rsaAvail:
			cri.SignatureSchemes = []SignatureScheme{
				PKCS1WithSHA256, PKCS1WithSHA384, PKCS1WithSHA512, PKCS1WithSHA1,
			}
		case ecAvail:
			cri.SignatureSchemes = []SignatureScheme{
				ECDSAWithP256AndSHA256, ECDSAWithP384AndSHA384, ECDSAWithP521AndSHA512,
			}
		}
		return cri
	}

	// Filter the signature schemes based on the certificate types.
	// See RFC 5246, Section 7.4.4 (where it calls this "somewhat complicated").
	cri.SignatureSchemes = make([]SignatureScheme, 0, len(certReq.supportedSignatureAlgorithms))
	for _, sigScheme := range certReq.supportedSignatureAlgorithms {
		sigType, _, err := typeAndHashFromSignatureScheme(sigScheme)
		if err != nil {
			continue
		}
		switch sigType {
		case signatureECDSA, signatureEd25519:
			if ecAvail {
				cri.SignatureSchemes = append(cri.SignatureSchemes, sigScheme)
			}
		case signatureRSAPSS, signaturePKCS1v15:
			if rsaAvail {
				cri.SignatureSchemes = append(cri.SignatureSchemes, sigScheme)
			}
		}
	}

	return cri
}

func (c *Conn) getClientCertificate(cri *CertificateRequestInfo) (*Certificate, error) {
	if c.config.GetClientCertificate != nil {
		return c.config.GetClientCertificate(cri)
	}

	for _, chain := range c.config.Certificates {
		if err := cri.SupportsCertificate(&chain); err != nil {
			continue
		}
		return &chain, nil
	}

	// No acceptable certificate found. Don't send a certificate.
	return new(Certificate), nil
}

// clientSessionCacheKey returns a key used to cache sessionTickets that could
// be used to resume previously negotiated TLS sessions with a server.
func (c *Conn) clientSessionCacheKey() string {
	if len(c.config.ServerName) > 0 {
		return c.config.ServerName
	}
	if c.conn != nil {
		return c.conn.RemoteAddr().String()
	}
	return ""
}

// hostnameInSNI converts name into an appropriate hostname for SNI.
// Literal IP addresses and absolute FQDNs are not permitted as SNI values.
// See RFC 6066, Section 3.
func hostnameInSNI(name string) string {
	host := name
	if len(host) > 0 && host[0] == '[' && host[len(host)-1] == ']' {
		host = host[1 : len(host)-1]
	}
	if i := strings.LastIndex(host, "%"); i > 0 {
		host = host[:i]
	}
	if net.ParseIP(host) != nil {
		return ""
	}
	for len(name) > 0 && name[len(name)-1] == '.' {
		name = name[:len(name)-1]
	}
	return name
}

func computeAndUpdatePSK(m *clientHelloMsg, binderKey []byte, transcript hash.Hash, finishedHash func([]byte, hash.Hash) []byte) error {
	helloBytes, err := m.marshalWithoutBinders()
	if err != nil {
		return err
	}
	transcript.Write(helloBytes)
	pskBinders := [][]byte{finishedHash(binderKey, transcript)}
	return m.updateBinders(pskBinders)
}<|MERGE_RESOLUTION|>--- conflicted
+++ resolved
@@ -10,34 +10,23 @@
 	"crypto"
 	"crypto/ecdsa"
 	"crypto/ed25519"
-<<<<<<< HEAD
-=======
-	"crypto/internal/fips140/mlkem"
-	"crypto/internal/fips140/tls13"
-	"crypto/internal/hpke"
->>>>>>> 51c7999d
+	"crypto/mlkem"
 	"crypto/rsa"
 	"crypto/subtle"
-	"crypto/tls/internal/fips140tls"
 	"crypto/x509"
 	"errors"
 	"fmt"
 	"hash"
 	"io"
 	"net"
-<<<<<<< HEAD
-=======
 	"slices"
-	"strconv"
->>>>>>> 51c7999d
 	"strings"
 	"time"
 
+	"github.com/refraction-networking/utls/internal/byteorder"
+	"github.com/refraction-networking/utls/internal/fips140tls"
 	"github.com/refraction-networking/utls/internal/hpke"
-
-	"github.com/refraction-networking/utls/internal/byteorder"
-
-	"github.com/refraction-networking/utls/internal/mlkem768"
+	"github.com/refraction-networking/utls/internal/tls13"
 
 	circlSign "github.com/cloudflare/circl/sign"
 )
@@ -409,17 +398,13 @@
 }
 
 func (c *Conn) loadSession(hello *clientHelloMsg) (
-<<<<<<< HEAD
-	session *SessionState, earlySecret, binderKey []byte, err error) {
+	session *SessionState, earlySecret *tls13.EarlySecret, binderKey []byte, err error) {
 	// [UTLS SECTION START]
 	if c.utls.sessionController != nil {
 		c.utls.sessionController.onEnterLoadSessionCheck()
 		defer c.utls.sessionController.onLoadSessionReturn()
 	}
 	// [UTLS SECTION END]
-=======
-	session *SessionState, earlySecret *tls13.EarlySecret, binderKey []byte, err error) {
->>>>>>> 51c7999d
 	if c.config.SessionTicketsDisabled || c.config.ClientSessionCache == nil {
 		return nil, nil, nil, nil
 	}
@@ -560,18 +545,13 @@
 	hello.pskBinders = [][]byte{make([]byte, cipherSuite.hash.Size())}
 
 	// Compute the PSK binders. See RFC 8446, Section 4.2.11.2.
-<<<<<<< HEAD
-	earlySecret = cipherSuite.extract(session.secret, nil)
-	binderKey = cipherSuite.deriveSecret(earlySecret, resumptionBinderLabel, nil)
+	earlySecret = tls13.NewEarlySecret(cipherSuite.hash.New, session.secret)
+	binderKey = earlySecret.ResumptionBinderKey()
 	// [UTLS SECTION START]
 	if c.utls.sessionController != nil && !c.utls.sessionController.shouldLoadSessionWriteBinders() {
 		return
 	}
 	// [UTLS SECTION END]
-=======
-	earlySecret = tls13.NewEarlySecret(cipherSuite.hash.New, session.secret)
-	binderKey = earlySecret.ResumptionBinderKey()
->>>>>>> 51c7999d
 	transcript := cipherSuite.hash.New()
 	if err := computeAndUpdatePSK(hello, binderKey, transcript, cipherSuite.finishedHash); err != nil {
 		return nil, nil, nil, err
@@ -692,27 +672,16 @@
 		return errors.New("tls: server chose an unconfigured cipher suite")
 	}
 
-<<<<<<< HEAD
 	// [UTLS SECTION START]
-	// if hs.c.config.CipherSuites == nil && !needFIPS() && rsaKexCiphers[hs.suite.id] {
+	// if hs.c.config.CipherSuites == nil && !fips140tls.Required() && rsaKexCiphers[hs.suite.id] {
 	// 	tlsrsakex.Value() // ensure godebug is initialized
 	// 	tlsrsakex.IncNonDefault()
 	// }
-	// if hs.c.config.CipherSuites == nil && !needFIPS() && tdesCiphers[hs.suite.id] {
+	// if hs.c.config.CipherSuites == nil && !fips140tls.Required() && tdesCiphers[hs.suite.id] {
 	// 	tls3des.Value() // ensure godebug is initialized
 	// 	tls3des.IncNonDefault()
 	// }
 	// [UTLS SECTION END]
-=======
-	if hs.c.config.CipherSuites == nil && !fips140tls.Required() && rsaKexCiphers[hs.suite.id] {
-		tlsrsakex.Value() // ensure godebug is initialized
-		tlsrsakex.IncNonDefault()
-	}
-	if hs.c.config.CipherSuites == nil && !fips140tls.Required() && tdesCiphers[hs.suite.id] {
-		tls3des.Value() // ensure godebug is initialized
-		tls3des.IncNonDefault()
-	}
->>>>>>> 51c7999d
 
 	hs.c.cipherSuite = hs.suite.id
 	return nil
