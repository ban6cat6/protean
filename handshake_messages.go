--- conflicted
+++ resolved
@@ -88,7 +88,6 @@
 	extendedMasterSecret             bool
 	alpnProtocols                    []string
 	scts                             bool
-<<<<<<< HEAD
 	// ems                              bool // [uTLS] actually implemented due to its prevalence // removed since crypto/tls implements it
 	supportedVersions       []uint16
 	cookie                  []byte
@@ -99,22 +98,11 @@
 	pskBinders              [][]byte
 	quicTransportParameters []byte
 	encryptedClientHello    []byte
+	// extensions are only populated on the server-side of a handshake
+	extensions []uint16
 
 	// [uTLS]
 	nextProtoNeg bool
-=======
-	supportedVersions                []uint16
-	cookie                           []byte
-	keyShares                        []keyShare
-	earlyData                        bool
-	pskModes                         []uint8
-	pskIdentities                    []pskIdentity
-	pskBinders                       [][]byte
-	quicTransportParameters          []byte
-	encryptedClientHello             []byte
-	// extensions are only populated on the server-side of a handshake
-	extensions []uint16
->>>>>>> 51c7999d
 }
 
 func (m *clientHelloMsg) marshalMsg(echInner bool) ([]byte, error) {
