// Copyright 2009 The Go Authors. All rights reserved.
// Use of this source code is governed by a BSD-style
// license that can be found in the LICENSE file.

// Package tls partially implements TLS 1.2, as specified in RFC 5246,
// and TLS 1.3, as specified in RFC 8446.
package tls

// BUG(agl): The crypto/tls package only implements some countermeasures
// against Lucky13 attacks on CBC-mode encryption, and only on SHA1
// variants. See http://www.isg.rhul.ac.uk/tls/TLStiming.pdf and
// https://www.imperialviolet.org/2013/02/04/luckythirteen.html.

import (
	"bytes"
	"context"
	"crypto"
	"crypto/ecdsa"
	"crypto/ed25519"
	"crypto/rsa"
	"crypto/x509"
	"encoding/pem"
	"errors"
	"fmt"
	"net"
	"os"
	"strings"
<<<<<<< HEAD

	circlSign "github.com/cloudflare/circl/sign"
=======
>>>>>>> 035b9d2b
)

// Server returns a new TLS server side connection
// using conn as the underlying transport.
// The configuration config must be non-nil and must include
// at least one certificate or else set GetCertificate.
func Server(conn net.Conn, config *Config) *Conn {
	c := &Conn{
		conn:   conn,
		config: config,
	}
	c.handshakeFn = c.serverHandshake
	return c
}

// Client returns a new TLS client side connection
// using conn as the underlying transport.
// The config cannot be nil: users must set either ServerName or
// InsecureSkipVerify in the config.
func Client(conn net.Conn, config *Config) *Conn {
	c := &Conn{
		conn:     conn,
		config:   config,
		isClient: true,
	}
	c.handshakeFn = c.clientHandshake
	return c
}

// A listener implements a network listener (net.Listener) for TLS connections.
type listener struct {
	net.Listener
	config *Config
}

// Accept waits for and returns the next incoming TLS connection.
// The returned connection is of type *Conn.
func (l *listener) Accept() (net.Conn, error) {
	c, err := l.Listener.Accept()
	if err != nil {
		return nil, err
	}
	return Server(c, l.config), nil
}

// NewListener creates a Listener which accepts connections from an inner
// Listener and wraps each connection with [Server].
// The configuration config must be non-nil and must include
// at least one certificate or else set GetCertificate.
func NewListener(inner net.Listener, config *Config) net.Listener {
	l := new(listener)
	l.Listener = inner
	l.config = config
	return l
}

// Listen creates a TLS listener accepting connections on the
// given network address using net.Listen.
// The configuration config must be non-nil and must include
// at least one certificate or else set GetCertificate.
func Listen(network, laddr string, config *Config) (net.Listener, error) {
	if config == nil || len(config.Certificates) == 0 &&
		config.GetCertificate == nil && config.GetConfigForClient == nil {
		return nil, errors.New("tls: neither Certificates, GetCertificate, nor GetConfigForClient set in Config")
	}
	l, err := net.Listen(network, laddr)
	if err != nil {
		return nil, err
	}
	return NewListener(l, config), nil
}

type timeoutError struct{}

func (timeoutError) Error() string   { return "tls: DialWithDialer timed out" }
func (timeoutError) Timeout() bool   { return true }
func (timeoutError) Temporary() bool { return true }

// DialWithDialer connects to the given network address using dialer.Dial and
// then initiates a TLS handshake, returning the resulting TLS connection. Any
// timeout or deadline given in the dialer apply to connection and TLS
// handshake as a whole.
//
// DialWithDialer interprets a nil configuration as equivalent to the zero
<<<<<<< HEAD
// configuration; see the documentation of Config for the defaults.
//
// DialWithDialer uses context.Background internally; to specify the context,
// use Dialer.DialContext with NetDialer set to the desired dialer.
=======
// configuration; see the documentation of [Config] for the defaults.
//
// DialWithDialer uses context.Background internally; to specify the context,
// use [Dialer.DialContext] with NetDialer set to the desired dialer.
>>>>>>> 035b9d2b
func DialWithDialer(dialer *net.Dialer, network, addr string, config *Config) (*Conn, error) {
	return dial(context.Background(), dialer, network, addr, config)
}

func dial(ctx context.Context, netDialer *net.Dialer, network, addr string, config *Config) (*Conn, error) {
	if netDialer.Timeout != 0 {
		var cancel context.CancelFunc
		ctx, cancel = context.WithTimeout(ctx, netDialer.Timeout)
		defer cancel()
	}

	if !netDialer.Deadline.IsZero() {
		var cancel context.CancelFunc
		ctx, cancel = context.WithDeadline(ctx, netDialer.Deadline)
		defer cancel()
	}

	rawConn, err := netDialer.DialContext(ctx, network, addr)
	if err != nil {
		return nil, err
	}

	colonPos := strings.LastIndex(addr, ":")
	if colonPos == -1 {
		colonPos = len(addr)
	}
	hostname := addr[:colonPos]

	if config == nil {
		config = defaultConfig()
	}
	// If no ServerName is set, infer the ServerName
	// from the hostname we're connecting to.
	if config.ServerName == "" {
		// Make a copy to avoid polluting argument or default.
		c := config.Clone()
		c.ServerName = hostname
		config = c
	}

	conn := Client(rawConn, config)
	if err := conn.HandshakeContext(ctx); err != nil {
		rawConn.Close()
		return nil, err
	}
	return conn, nil
}

// Dial connects to the given network address using net.Dial
// and then initiates a TLS handshake, returning the resulting
// TLS connection.
// Dial interprets a nil configuration as equivalent to
// the zero configuration; see the documentation of Config
// for the defaults.
func Dial(network, addr string, config *Config) (*Conn, error) {
	return DialWithDialer(new(net.Dialer), network, addr, config)
}

// Dialer dials TLS connections given a configuration and a Dialer for the
// underlying connection.
type Dialer struct {
	// NetDialer is the optional dialer to use for the TLS connections'
	// underlying TCP connections.
	// A nil NetDialer is equivalent to the net.Dialer zero value.
	NetDialer *net.Dialer

	// Config is the TLS configuration to use for new connections.
	// A nil configuration is equivalent to the zero
	// configuration; see the documentation of Config for the
	// defaults.
	Config *Config
}

// Dial connects to the given network address and initiates a TLS
// handshake, returning the resulting TLS connection.
//
<<<<<<< HEAD
// The returned Conn, if any, will always be of type *Conn.
//
// Dial uses context.Background internally; to specify the context,
// use DialContext.
=======
// The returned [Conn], if any, will always be of type *[Conn].
//
// Dial uses context.Background internally; to specify the context,
// use [Dialer.DialContext].
>>>>>>> 035b9d2b
func (d *Dialer) Dial(network, addr string) (net.Conn, error) {
	return d.DialContext(context.Background(), network, addr)
}

func (d *Dialer) netDialer() *net.Dialer {
	if d.NetDialer != nil {
		return d.NetDialer
	}
	return new(net.Dialer)
}

// DialContext connects to the given network address and initiates a TLS
// handshake, returning the resulting TLS connection.
//
// The provided Context must be non-nil. If the context expires before
// the connection is complete, an error is returned. Once successfully
// connected, any expiration of the context will not affect the
// connection.
//
<<<<<<< HEAD
// The returned Conn, if any, will always be of type *Conn.
=======
// The returned [Conn], if any, will always be of type *[Conn].
>>>>>>> 035b9d2b
func (d *Dialer) DialContext(ctx context.Context, network, addr string) (net.Conn, error) {
	c, err := dial(ctx, d.netDialer(), network, addr, d.Config)
	if err != nil {
		// Don't return c (a typed nil) in an interface.
		return nil, err
	}
	return c, nil
}

// LoadX509KeyPair reads and parses a public/private key pair from a pair
// of files. The files must contain PEM encoded data. The certificate file
// may contain intermediate certificates following the leaf certificate to
// form a certificate chain. On successful return, Certificate.Leaf will
// be nil because the parsed form of the certificate is not retained.
func LoadX509KeyPair(certFile, keyFile string) (Certificate, error) {
	certPEMBlock, err := os.ReadFile(certFile)
	if err != nil {
		return Certificate{}, err
	}
	keyPEMBlock, err := os.ReadFile(keyFile)
	if err != nil {
		return Certificate{}, err
	}
	return X509KeyPair(certPEMBlock, keyPEMBlock)
}

// X509KeyPair parses a public/private key pair from a pair of
// PEM encoded data. On successful return, Certificate.Leaf will be nil because
// the parsed form of the certificate is not retained.
func X509KeyPair(certPEMBlock, keyPEMBlock []byte) (Certificate, error) {
	fail := func(err error) (Certificate, error) { return Certificate{}, err }

	var cert Certificate
	var skippedBlockTypes []string
	for {
		var certDERBlock *pem.Block
		certDERBlock, certPEMBlock = pem.Decode(certPEMBlock)
		if certDERBlock == nil {
			break
		}
		if certDERBlock.Type == "CERTIFICATE" {
			cert.Certificate = append(cert.Certificate, certDERBlock.Bytes)
		} else {
			skippedBlockTypes = append(skippedBlockTypes, certDERBlock.Type)
		}
	}

	if len(cert.Certificate) == 0 {
		if len(skippedBlockTypes) == 0 {
			return fail(errors.New("tls: failed to find any PEM data in certificate input"))
		}
		if len(skippedBlockTypes) == 1 && strings.HasSuffix(skippedBlockTypes[0], "PRIVATE KEY") {
			return fail(errors.New("tls: failed to find certificate PEM data in certificate input, but did find a private key; PEM inputs may have been switched"))
		}
		return fail(fmt.Errorf("tls: failed to find \"CERTIFICATE\" PEM block in certificate input after skipping PEM blocks of the following types: %v", skippedBlockTypes))
	}

	skippedBlockTypes = skippedBlockTypes[:0]
	var keyDERBlock *pem.Block
	for {
		keyDERBlock, keyPEMBlock = pem.Decode(keyPEMBlock)
		if keyDERBlock == nil {
			if len(skippedBlockTypes) == 0 {
				return fail(errors.New("tls: failed to find any PEM data in key input"))
			}
			if len(skippedBlockTypes) == 1 && skippedBlockTypes[0] == "CERTIFICATE" {
				return fail(errors.New("tls: found a certificate rather than a key in the PEM for the private key"))
			}
			return fail(fmt.Errorf("tls: failed to find PEM block with type ending in \"PRIVATE KEY\" in key input after skipping PEM blocks of the following types: %v", skippedBlockTypes))
		}
		if keyDERBlock.Type == "PRIVATE KEY" || strings.HasSuffix(keyDERBlock.Type, " PRIVATE KEY") {
			break
		}
		skippedBlockTypes = append(skippedBlockTypes, keyDERBlock.Type)
	}

	// We don't need to parse the public key for TLS, but we so do anyway
	// to check that it looks sane and matches the private key.
	x509Cert, err := x509.ParseCertificate(cert.Certificate[0])
	if err != nil {
		return fail(err)
	}

	cert.PrivateKey, err = parsePrivateKey(keyDERBlock.Bytes)
	if err != nil {
		return fail(err)
	}

	switch pub := x509Cert.PublicKey.(type) {
	case *rsa.PublicKey:
		priv, ok := cert.PrivateKey.(*rsa.PrivateKey)
		if !ok {
			return fail(errors.New("tls: private key type does not match public key type"))
		}
		if pub.N.Cmp(priv.N) != 0 {
			return fail(errors.New("tls: private key does not match public key"))
		}
	case *ecdsa.PublicKey:
		priv, ok := cert.PrivateKey.(*ecdsa.PrivateKey)
		if !ok {
			return fail(errors.New("tls: private key type does not match public key type"))
		}
		if pub.X.Cmp(priv.X) != 0 || pub.Y.Cmp(priv.Y) != 0 {
			return fail(errors.New("tls: private key does not match public key"))
		}
	case ed25519.PublicKey:
		priv, ok := cert.PrivateKey.(ed25519.PrivateKey)
		if !ok {
			return fail(errors.New("tls: private key type does not match public key type"))
		}
		if !bytes.Equal(priv.Public().(ed25519.PublicKey), pub) {
			return fail(errors.New("tls: private key does not match public key"))
		}
<<<<<<< HEAD
	// [UTLS SECTION BEGINS]
	// Ported from cloudflare/go
	case circlSign.PublicKey:
		priv, ok := cert.PrivateKey.(circlSign.PrivateKey)
		if !ok {
			return fail(errors.New("tls: private key type does not match public key type"))
		}
		pkBytes, err := priv.Public().(circlSign.PublicKey).MarshalBinary()
		pkBytes2, err2 := pub.MarshalBinary()

		if err != nil || err2 != nil || !bytes.Equal(pkBytes, pkBytes2) {
			return fail(errors.New("tls: private key does not match public key"))
		}
	// [UTLS SECTION ENDS]
=======
>>>>>>> 035b9d2b
	default:
		return fail(errors.New("tls: unknown public key algorithm"))
	}

	return cert, nil
}

// Attempt to parse the given private key DER block. OpenSSL 0.9.8 generates
// PKCS #1 private keys by default, while OpenSSL 1.0.0 generates PKCS #8 keys.
// OpenSSL ecparam generates SEC1 EC private keys for ECDSA. We try all three.
func parsePrivateKey(der []byte) (crypto.PrivateKey, error) {
	if key, err := x509.ParsePKCS1PrivateKey(der); err == nil {
		return key, nil
	}
	if key, err := x509.ParsePKCS8PrivateKey(der); err == nil {
		switch key := key.(type) {
<<<<<<< HEAD
		case *rsa.PrivateKey, *ecdsa.PrivateKey, ed25519.PrivateKey, circlSign.PrivateKey:
=======
		case *rsa.PrivateKey, *ecdsa.PrivateKey, ed25519.PrivateKey:
>>>>>>> 035b9d2b
			return key, nil
		default:
			return nil, errors.New("tls: found unknown private key type in PKCS#8 wrapping")
		}
	}
	if key, err := x509.ParseECPrivateKey(der); err == nil {
		return key, nil
	}

	return nil, errors.New("tls: failed to parse private key")
}<|MERGE_RESOLUTION|>--- conflicted
+++ resolved
@@ -25,11 +25,8 @@
 	"net"
 	"os"
 	"strings"
-<<<<<<< HEAD
 
 	circlSign "github.com/cloudflare/circl/sign"
-=======
->>>>>>> 035b9d2b
 )
 
 // Server returns a new TLS server side connection
@@ -114,17 +111,10 @@
 // handshake as a whole.
 //
 // DialWithDialer interprets a nil configuration as equivalent to the zero
-<<<<<<< HEAD
-// configuration; see the documentation of Config for the defaults.
-//
-// DialWithDialer uses context.Background internally; to specify the context,
-// use Dialer.DialContext with NetDialer set to the desired dialer.
-=======
 // configuration; see the documentation of [Config] for the defaults.
 //
 // DialWithDialer uses context.Background internally; to specify the context,
 // use [Dialer.DialContext] with NetDialer set to the desired dialer.
->>>>>>> 035b9d2b
 func DialWithDialer(dialer *net.Dialer, network, addr string, config *Config) (*Conn, error) {
 	return dial(context.Background(), dialer, network, addr, config)
 }
@@ -201,17 +191,10 @@
 // Dial connects to the given network address and initiates a TLS
 // handshake, returning the resulting TLS connection.
 //
-<<<<<<< HEAD
-// The returned Conn, if any, will always be of type *Conn.
-//
-// Dial uses context.Background internally; to specify the context,
-// use DialContext.
-=======
 // The returned [Conn], if any, will always be of type *[Conn].
 //
 // Dial uses context.Background internally; to specify the context,
 // use [Dialer.DialContext].
->>>>>>> 035b9d2b
 func (d *Dialer) Dial(network, addr string) (net.Conn, error) {
 	return d.DialContext(context.Background(), network, addr)
 }
@@ -231,11 +214,7 @@
 // connected, any expiration of the context will not affect the
 // connection.
 //
-<<<<<<< HEAD
-// The returned Conn, if any, will always be of type *Conn.
-=======
 // The returned [Conn], if any, will always be of type *[Conn].
->>>>>>> 035b9d2b
 func (d *Dialer) DialContext(ctx context.Context, network, addr string) (net.Conn, error) {
 	c, err := dial(ctx, d.netDialer(), network, addr, d.Config)
 	if err != nil {
@@ -349,7 +328,6 @@
 		if !bytes.Equal(priv.Public().(ed25519.PublicKey), pub) {
 			return fail(errors.New("tls: private key does not match public key"))
 		}
-<<<<<<< HEAD
 	// [UTLS SECTION BEGINS]
 	// Ported from cloudflare/go
 	case circlSign.PublicKey:
@@ -364,8 +342,6 @@
 			return fail(errors.New("tls: private key does not match public key"))
 		}
 	// [UTLS SECTION ENDS]
-=======
->>>>>>> 035b9d2b
 	default:
 		return fail(errors.New("tls: unknown public key algorithm"))
 	}
@@ -382,11 +358,7 @@
 	}
 	if key, err := x509.ParsePKCS8PrivateKey(der); err == nil {
 		switch key := key.(type) {
-<<<<<<< HEAD
-		case *rsa.PrivateKey, *ecdsa.PrivateKey, ed25519.PrivateKey, circlSign.PrivateKey:
-=======
-		case *rsa.PrivateKey, *ecdsa.PrivateKey, ed25519.PrivateKey:
->>>>>>> 035b9d2b
+		case *rsa.PrivateKey, *ecdsa.PrivateKey, ed25519.PrivateKey, circlSign.PrivateKey: // [uTLS] ported from cloudflare/go
 			return key, nil
 		default:
 			return nil, errors.New("tls: found unknown private key type in PKCS#8 wrapping")
